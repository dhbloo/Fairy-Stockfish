<<<<<<< HEAD
# Fairy-Stockfish authors

# Main author
Fabian Fichter (ianfab)

# Contributors in alphabetical order
alwey
Fulmene
gbtami
QueensGambit
tttak
yoav-rozin
ydirson



# List of authors for Stockfish, as of August 4, 2020
=======
# List of authors for Stockfish, as of March 31, 2021
>>>>>>> 3dfda1b2

# Founders of the Stockfish project and fishtest infrastructure
Tord Romstad (romstad)
Marco Costalba (mcostalba)
Joona Kiiski (zamar)
Gary Linscott (glinscott)

# Authors and inventors of NNUE, training, NNUE port
Yu Nasu (ynasu87)
Motohiro Isozaki (yaneurao)
Hisayori Noda (nodchip)

# all other authors of the code in alphabetical order
Aditya (absimaldata)
Adrian Petrescu (apetresc)
Ajith Chandy Jose (ajithcj)
Alain Savard (Rocky640)
Alayan Feh (Alayan-stk-2)
Alexander Kure
Alexander Pagel (Lolligerhans)
Alfredo Menezes (lonfom169)
Ali AlZhrani (Cooffe)
Andrew Grant (AndyGrant)
Andrey Neporada (nepal)
Andy Duplain
Antoine Champion (antoinechampion)
Aram Tumanian (atumanian)
Arjun Temurnikar
Auguste Pop
Balint Pfliegel
Ben Koshy (BKSpurgeon)
Bill Henry (VoyagerOne)
Bojun Guo (noobpwnftw, Nooby)
braich
Brian Sheppard (SapphireBrand, briansheppard-toast)
Bruno de Melo Costa (BM123499)
Bryan Cross (crossbr)
candirufish
Chess13234
Chris Cain (ceebo)
Dale Weiler (graphitemaster)
Dan Schmidt (dfannius)
Daniel Axtens (daxtens)
Daniel Dugovic (ddugovic)
Dariusz Orzechowski (dorzechowski)
David Zar
Daylen Yang (daylen)
Deshawn Mohan-Smith (GoldenRare)
Dieter Dobbelaere (ddobbelaere)
DiscanX
Dominik Schlösser (domschl)
double-beep
Eduardo Cáceres (eduherminio)
Eelco de Groot (KingDefender)
Elvin Liu (solarlight2)
erbsenzaehler
Ernesto Gatti
Linmiao Xu (linrock)
Fabian Beuke (madnight)
Fabian Fichter (ianfab)
Fanael Linithien (Fanael)
fanon
Fauzi Akram Dabat (FauziAkram)
Felix Wittmann
gamander
Gary Heckman (gheckman)
George Sobala (gsobala)
gguliash
Gian-Carlo Pascutto (gcp)
Gontran Lemaire (gonlem)
Goodkov Vasiliy Aleksandrovich (goodkov)
Gregor Cramer
GuardianRM
Günther Demetz (pb00067, pb00068)
Guy Vreuls (gvreuls)
Henri Wiechers
Hiraoka Takuya (HiraokaTakuya)
homoSapiensSapiens
Hongzhi Cheng
Ivan Ivec (IIvec)
Jacques B. (Timshel)
Jan Ondruš (hxim)
Jared Kish (Kurtbusch)
Jarrod Torriero (DU-jdto)
Jean Gauthier (OuaisBla)
Jean-Francois Romang (jromang)
Jekaa
Jerry Donald Watson (jerrydonaldwatson)
jjoshua2
Jonathan Calovski (Mysseno)
Jonathan Buladas Dumale (SFisGOD)
Joost VandeVondele (vondele)
Jörg Oster (joergoster)
Joseph Ellis (jhellis3)
Joseph R. Prostko
jundery
Justin Blanchard (UncombedCoconut)
Kelly Wilson
Ken Takusagawa
kinderchocolate
Kiran Panditrao (Krgp)
Kojirion
Krystian Kuzniarek (kuzkry)
Leonardo Ljubičić (ICCF World Champion)
Leonid Pechenik (lp--)
Linus Arver (listx)
loco-loco
Lub van den Berg (ElbertoOne)
Luca Brivio (lucabrivio)
Lucas Braesch (lucasart)
Lyudmil Antonov (lantonov)
Maciej Żenczykowski (zenczykowski)
Malcolm Campbell (xoto10)
Mark Tenzer (31m059)
marotear
Matt Ginsberg (mattginsberg)
Matthew Lai (matthewlai)
Matthew Sullivan (Matt14916)
Maxim Molchanov (Maxim)
Michael An (man)
Michael Byrne (MichaelB7)
Michael Chaly (Vizvezdenec)
Michael Stembera (mstembera)
Michael Whiteley (protonspring)
Michel Van den Bergh (vdbergh)
Miguel Lahoz (miguel-l)
Mikael Bäckman (mbootsector)
Mira
Miroslav Fontán (Hexik)
Moez Jellouli (MJZ1977)
Mohammed Li (tthsqe12)
Nathan Rugg (nmrugg)
Nick Pelling (nickpelling)
Nicklas Persson (NicklasPersson)
Niklas Fiekas (niklasf)
Nikolay Kostov (NikolayIT)
Nguyen Pham (nguyenpham)
Norman Schmidt (FireFather)
notruck
Ondrej Mosnáček (WOnder93)
Oskar Werkelin Ahlin
Pablo Vazquez
Panthee
Pascal Romaret
Pasquale Pigazzini (ppigazzini)
Patrick Jansen (mibere)
pellanda
Peter Zsifkovits (CoffeeOne)
Praveen Kumar Tummala (praveentml)
Rahul Dsilva (silversolver1)
Ralph Stößer (Ralph Stoesser)
Raminder Singh
renouve
Reuven Peleg
Richard Lloyd
Rodrigo Exterckötter Tjäder
Ron Britvich (Britvich)
Ronald de Man (syzygy1, syzygy)
rqs
Ryan Schmitt
Ryan Takker
Sami Kiminki (skiminki)
Sebastian Buchwald (UniQP)
Sergei Antonov (saproj)
Sergei Ivanov (svivanov72)
Sergio Vieri (sergiovieri)
sf-x
Shane Booth (shane31)
Shawn Varghese (xXH4CKST3RXx)
Siad Daboul (Topologist)
Stefan Geschwentner (locutus2)
Stefano Cardanobile (Stefano80)
Steinar Gunderson (sesse)
Stéphane Nicolet (snicolet)
Thanar2
thaspel
theo77186
Tom Truscott
Tom Vijlbrief (tomtor)
Tomasz Sobczyk (Sopel97)
Torsten Franz (torfranz, tfranzer)
Tracey Emery (basepr1me)
tttak
Unai Corzo (unaiic)
Uri Blass (uriblass)
Vince Negri (cuddlestmonkey)
zz4032


# Additionally, we acknowledge the authors and maintainers of fishtest,
# an amazing and essential framework for the development of Stockfish!
#
# https://github.com/glinscott/fishtest/blob/master/AUTHORS<|MERGE_RESOLUTION|>--- conflicted
+++ resolved
@@ -1,4 +1,3 @@
-<<<<<<< HEAD
 # Fairy-Stockfish authors
 
 # Main author
@@ -6,6 +5,7 @@
 
 # Contributors in alphabetical order
 alwey
+Belzedar94
 Fulmene
 gbtami
 QueensGambit
@@ -15,10 +15,7 @@
 
 
 
-# List of authors for Stockfish, as of August 4, 2020
-=======
 # List of authors for Stockfish, as of March 31, 2021
->>>>>>> 3dfda1b2
 
 # Founders of the Stockfish project and fishtest infrastructure
 Tord Romstad (romstad)
