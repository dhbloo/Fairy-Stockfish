--- conflicted
+++ resolved
@@ -1164,12 +1164,7 @@
         Trace::add(TOTAL, score);
     }
 
-<<<<<<< HEAD
-    return  (pos.side_to_move() == WHITE ? v : -v) // Side to move point of view
-           + Eval::tempo_value(pos);
-=======
-    return  (pos.side_to_move() == WHITE ? v : -v) + Tempo; // Side to move point of view
->>>>>>> c6839a26
+    return  (pos.side_to_move() == WHITE ? v : -v) + Eval::tempo_value(pos); // Side to move point of view
   }
 
 } // namespace
