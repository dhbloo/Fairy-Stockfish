--- conflicted
+++ resolved
@@ -34,8 +34,6 @@
 #include "pawns.h"
 #include "thread.h"
 #include "uci.h"
-<<<<<<< HEAD
-=======
 #include "incbin/incbin.h"
 
 
@@ -49,6 +47,7 @@
   INCBIN(EmbeddedNNUE, EvalFileDefaultName);
 #else
   const unsigned char        gEmbeddedNNUEData[1] = {0x0};
+  [[maybe_unused]]
   const unsigned char *const gEmbeddedNNUEEnd = &gEmbeddedNNUEData[1];
   const unsigned int         gEmbeddedNNUESize = 1;
 #endif
@@ -72,11 +71,14 @@
 
   void NNUE::init() {
 
-    useNNUE = Options["Use NNUE"];
+    string eval_file = string(Options["EvalFile"]);
+
+    useNNUE = Options["Use NNUE"]
+             && (   eval_file.find(string(Options["UCI_Variant"])) != string::npos
+                 || (Options["UCI_Variant"] == "chess" && eval_file.rfind("nn-", 0) != string::npos)) // restrict NNUE usage to corresponding variant
+             && RANK_MAX == RANK_8; // TODO: fix for large boards
     if (!useNNUE)
         return;
-
-    string eval_file = string(Options["EvalFile"]);
 
     #if defined(DEFAULT_NNUE_DIRECTORY)
     #define stringify2(x) #x
@@ -144,7 +146,6 @@
         sync_cout << "info string classical evaluation enabled" << sync_endl;
   }
 }
->>>>>>> 288a6044
 
 namespace Trace {
 
@@ -202,34 +203,14 @@
   // SafeCheck[PieceType][single/multiple] contains safe check bonus by piece type,
   // higher if multiple safe checks are possible for that piece type.
   constexpr int SafeCheck[][2] = {
-<<<<<<< HEAD
-      {}, {600, 600}, {792, 1283}, {645, 967}, {1084, 1897}, {772, 1119}, {600, 900}
-=======
-      {}, {}, {803, 1292}, {639, 974}, {1087, 1878}, {759, 1132}
->>>>>>> 288a6044
+      {}, {600, 600}, {803, 1292}, {639, 974}, {1087, 1878}, {759, 1132}, {600, 900}
   };
 
 #define S(mg, eg) make_score(mg, eg)
 
   // MobilityBonus[PieceType-2][attacked] contains bonuses for middle and end game,
   // indexed by piece type and number of attacked squares in the mobility area.
-<<<<<<< HEAD
   constexpr Score MobilityBonus[][4 * RANK_NB] = {
-    { S(-62,-81), S(-53,-56), S(-12,-31), S( -4,-16), S(  3,  5), S( 13, 11), // Knight
-      S( 22, 17), S( 28, 20), S( 33, 25) },
-    { S(-48,-59), S(-20,-23), S( 16, -3), S( 26, 13), S( 38, 24), S( 51, 42), // Bishop
-      S( 55, 54), S( 63, 57), S( 63, 65), S( 68, 73), S( 81, 78), S( 81, 86),
-      S( 91, 88), S( 98, 97) },
-    { S(-60,-78), S(-20,-17), S(  2, 23), S(  3, 39), S(  3, 70), S( 11, 99), // Rook
-      S( 22,103), S( 31,121), S( 40,134), S( 40,139), S( 41,158), S( 48,164),
-      S( 57,168), S( 57,169), S( 62,172) },
-    { S(-30,-48), S(-12,-30), S( -8, -7), S( -9, 19), S( 20, 40), S( 23, 55), // Queen
-      S( 23, 59), S( 35, 75), S( 38, 78), S( 53, 96), S( 64, 96), S( 65,100),
-      S( 65,121), S( 66,127), S( 67,131), S( 67,133), S( 72,136), S( 72,141),
-      S( 77,147), S( 79,150), S( 93,151), S(108,168), S(108,168), S(108,171),
-      S(110,182), S(114,182), S(114,192), S(116,219) }
-=======
-  constexpr Score MobilityBonus[][32] = {
     { S(-62,-79), S(-53,-57), S(-12,-31), S( -3,-17), S(  3,  7), S( 12, 13), // Knight
       S( 21, 16), S( 28, 21), S( 37, 26) },
     { S(-47,-59), S(-20,-25), S( 14, -8), S( 29, 12), S( 39, 21), S( 53, 40), // Bishop
@@ -243,7 +224,6 @@
       S( 69,124), S( 70,128), S( 70,132), S( 70,133) ,S( 71,136), S( 72,140),
       S( 74,147), S( 76,149), S( 90,153), S(104,169), S(105,171), S(106,171),
       S(112,178), S(114,185), S(114,187), S(119,221) }
->>>>>>> 288a6044
   };
   constexpr Score MaxMobility  = S(150, 200);
   constexpr Score DropMobility = S(10, 10);
@@ -410,20 +390,14 @@
                                 | dblAttackByPawn;
 
     // Init our king safety tables
-<<<<<<< HEAD
     if (!pos.count<KING>(Us))
         kingRing[Us] = Bitboard(0);
     else
     {
-        Square s = make_square(Utility::clamp(file_of(ksq), FILE_B, File(pos.max_file() - 1)),
-                               Utility::clamp(rank_of(ksq), RANK_2, Rank(pos.max_rank() - 1)));
+        Square s = make_square(std::clamp(file_of(ksq), FILE_B, File(pos.max_file() - 1)),
+                               std::clamp(rank_of(ksq), RANK_2, Rank(pos.max_rank() - 1)));
         kingRing[Us] = attacks_bb<KING>(s) | s;
     }
-=======
-    Square s = make_square(std::clamp(file_of(ksq), FILE_B, FILE_G),
-                           std::clamp(rank_of(ksq), RANK_2, RANK_7));
-    kingRing[Us] = attacks_bb<KING>(s) | s;
->>>>>>> 288a6044
 
     kingAttackersCount[Them] = popcount(kingRing[Us] & pe->pawn_attacks(Them));
     kingAttacksCount[Them] = kingAttackersWeight[Them] = 0;
@@ -979,11 +953,7 @@
             Square blockSq = s + Up;
 
             // Adjust bonus based on the king's proximity
-<<<<<<< HEAD
-            bonus += make_score(0, ( (king_proximity(Them, blockSq) * 19) / 4
-=======
             bonus += make_score(0, (  king_proximity(Them, blockSq) * 19 / 4
->>>>>>> 288a6044
                                     - king_proximity(Us,   blockSq) *  2) * w);
 
             // If blockSq is not the queening square then consider also a second push
@@ -1253,13 +1223,14 @@
 
     // No initiative bonus for extinction variants
     int complexity = 0;
+    bool pawnsOnBothFlanks = true;
     if (pos.extinction_value() == VALUE_NONE && !pos.captures_to_hand() && !pos.connect_n())
     {
     int outflanking = !pos.count<KING>(WHITE) || !pos.count<KING>(BLACK) ? 0
                      :  distance<File>(pos.square<KING>(WHITE), pos.square<KING>(BLACK))
                       - distance<Rank>(pos.square<KING>(WHITE), pos.square<KING>(BLACK));
 
-    bool pawnsOnBothFlanks =   (pos.pieces(PAWN) & QueenSide)
+        pawnsOnBothFlanks =   (pos.pieces(PAWN) & QueenSide)
                             && (pos.pieces(PAWN) & KingSide);
 
     bool almostUnwinnable =   outflanking < 0
@@ -1319,13 +1290,9 @@
             sf = 37 + 3 * (pos.count<QUEEN>(WHITE) == 1 ? pos.count<BISHOP>(BLACK) + pos.count<KNIGHT>(BLACK)
                                                         : pos.count<BISHOP>(WHITE) + pos.count<KNIGHT>(WHITE));
         else
-<<<<<<< HEAD
-            sf = std::min(sf, 36 + 7 * (pos.count<PAWN>(strongSide) + pos.count<SOLDIER>(strongSide)));
-=======
-            sf = std::min(sf, 36 + 7 * pos.count<PAWN>(strongSide)) - 4 * !pawnsOnBothFlanks;
+            sf = std::min(sf, 36 + 7 * (pos.count<PAWN>(strongSide) + pos.count<SOLDIER>(strongSide))) - 4 * !pawnsOnBothFlanks;
       
         sf -= 4 * !pawnsOnBothFlanks;
->>>>>>> 288a6044
     }
 
     // Interpolate between the middlegame and (scaled by 'sf') endgame score
@@ -1427,17 +1394,6 @@
     // Side to move point of view
     v = (pos.side_to_move() == WHITE ? v : -v) + Eval::tempo_value(pos);
 
-<<<<<<< HEAD
-    // Damp down the evaluation linearly when shuffling
-    if (pos.n_move_rule())
-    {
-        v = v * (2 * pos.n_move_rule() - pos.rule50_count()) / (2 * pos.n_move_rule());
-        if (pos.material_counting())
-            v += pos.material_counting_result() / (10 * std::max(2 * pos.n_move_rule() - pos.rule50_count(), 1));
-    }
-
-=======
->>>>>>> 288a6044
     return v;
   }
 
@@ -1488,7 +1444,12 @@
   }
 
   // Damp down the evaluation linearly when shuffling
-  v = v * (100 - pos.rule50_count()) / 100;
+  if (pos.n_move_rule())
+  {
+      v = v * (2 * pos.n_move_rule() - pos.rule50_count()) / (2 * pos.n_move_rule());
+      if (pos.material_counting())
+          v += pos.material_counting_result() / (10 * std::max(2 * pos.n_move_rule() - pos.rule50_count(), 1));
+  }
 
   // Guarantee evaluation does not hit the tablebase range
   v = std::clamp(v, VALUE_TB_LOSS_IN_MAX_PLY + 1, VALUE_TB_WIN_IN_MAX_PLY - 1);
