/*
  Stockfish, a UCI chess playing engine derived from Glaurung 2.1
  Copyright (C) 2004-2008 Tord Romstad (Glaurung author)
  Copyright (C) 2008-2015 Marco Costalba, Joona Kiiski, Tord Romstad
  Copyright (C) 2015-2019 Marco Costalba, Joona Kiiski, Gary Linscott, Tord Romstad

  Stockfish is free software: you can redistribute it and/or modify
  it under the terms of the GNU General Public License as published by
  the Free Software Foundation, either version 3 of the License, or
  (at your option) any later version.

  Stockfish is distributed in the hope that it will be useful,
  but WITHOUT ANY WARRANTY; without even the implied warranty of
  MERCHANTABILITY or FITNESS FOR A PARTICULAR PURPOSE.  See the
  GNU General Public License for more details.

  You should have received a copy of the GNU General Public License
  along with this program.  If not, see <http://www.gnu.org/licenses/>.
*/

#include <algorithm>
#include <cassert>
#include <cstring>   // For std::memset
#include <iomanip>
#include <sstream>

#include "bitboard.h"
#include "evaluate.h"
#include "material.h"
#include "pawns.h"
#include "thread.h"

namespace Trace {

  enum Tracing { NO_TRACE, TRACE };

  enum Term { // The first PIECE_TYPE_NB entries are reserved for PieceType
    MATERIAL = PIECE_TYPE_NB, IMBALANCE, MOBILITY, THREAT, PASSED, SPACE, INITIATIVE, VARIANT, TOTAL, TERM_NB
  };

  Score scores[TERM_NB][COLOR_NB];

  double to_cp(Value v) { return double(v) / PawnValueEg; }

  void add(int idx, Color c, Score s) {
    scores[idx][c] = s;
  }

  void add(int idx, Score w, Score b = SCORE_ZERO) {
    scores[idx][WHITE] = w;
    scores[idx][BLACK] = b;
  }

  std::ostream& operator<<(std::ostream& os, Score s) {
    os << std::setw(5) << to_cp(mg_value(s)) << " "
       << std::setw(5) << to_cp(eg_value(s));
    return os;
  }

  std::ostream& operator<<(std::ostream& os, Term t) {

    if (t == MATERIAL || t == IMBALANCE || t == INITIATIVE || t == TOTAL)
        os << " ----  ----"    << " | " << " ----  ----";
    else
        os << scores[t][WHITE] << " | " << scores[t][BLACK];

    os << " | " << scores[t][WHITE] - scores[t][BLACK] << "\n";
    return os;
  }
}

using namespace Trace;

namespace {

  constexpr Bitboard QueenSide   = FileABB | FileBBB | FileCBB | FileDBB;
  constexpr Bitboard CenterFiles = FileCBB | FileDBB | FileEBB | FileFBB;
  constexpr Bitboard KingSide    = FileEBB | FileFBB | FileGBB | FileHBB;
  constexpr Bitboard Center      = (FileDBB | FileEBB) & (Rank4BB | Rank5BB);

  constexpr Bitboard KingFlank[FILE_NB] = {
    QueenSide ^ FileDBB, QueenSide, QueenSide,
    CenterFiles, CenterFiles,
    KingSide, KingSide, KingSide ^ FileEBB
  };

  // Threshold for space evaluation
  constexpr Value SpaceThreshold = Value(12222);

  // KingAttackWeights[PieceType] contains king attack weights by piece type
  constexpr int KingAttackWeights[PIECE_TYPE_NB] = { 0, 0, 77, 55, 44, 10, 40 };

  // Penalties for enemy's safe checks
  constexpr int QueenSafeCheck  = 780;
  constexpr int RookSafeCheck   = 1080;
  constexpr int BishopSafeCheck = 635;
  constexpr int KnightSafeCheck = 790;
  constexpr int OtherSafeCheck  = 600;

#define S(mg, eg) make_score(mg, eg)

  // MobilityBonus[PieceType-2][attacked] contains bonuses for middle and end game,
  // indexed by piece type and number of attacked squares in the mobility area.
#ifdef LARGEBOARDS
  constexpr Score MobilityBonus[][38] = {
#else
  constexpr Score MobilityBonus[][32] = {
#endif
    { S(-62,-81), S(-53,-56), S(-12,-30), S( -4,-14), S(  3,  8), S( 13, 15), // Knights
      S( 22, 23), S( 28, 27), S( 33, 33) },
    { S(-48,-59), S(-20,-23), S( 16, -3), S( 26, 13), S( 38, 24), S( 51, 42), // Bishops
      S( 55, 54), S( 63, 57), S( 63, 65), S( 68, 73), S( 81, 78), S( 81, 86),
      S( 91, 88), S( 98, 97) },
    { S(-58,-76), S(-27,-18), S(-15, 28), S(-10, 55), S( -5, 69), S( -2, 82), // Rooks
      S(  9,112), S( 16,118), S( 30,132), S( 29,142), S( 32,155), S( 38,165),
      S( 46,166), S( 48,169), S( 58,171) },
    { S(-39,-36), S(-21,-15), S(  3,  8), S(  3, 18), S( 14, 34), S( 22, 54), // Queens
      S( 28, 61), S( 41, 73), S( 43, 79), S( 48, 92), S( 56, 94), S( 60,104),
      S( 60,113), S( 66,120), S( 67,123), S( 70,126), S( 71,133), S( 73,136),
      S( 79,140), S( 88,143), S( 88,148), S( 99,166), S(102,170), S(102,175),
      S(106,184), S(109,191), S(113,206), S(116,212) }
  };
  constexpr Score MaxMobility  = S(250, 250);
  constexpr Score DropMobility = S(10, 10);

  // Outpost[knight/bishop][supported by pawn] contains bonuses for minor
  // pieces if they occupy or can reach an outpost square, bigger if that
  // square is supported by a pawn.
  constexpr Score Outpost[][2] = {
    { S(22, 6), S(36,12) }, // Knight
    { S( 9, 2), S(15, 5) }  // Bishop
  };

  // RookOnFile[semiopen/open] contains bonuses for each rook when there is
  // no (friendly) pawn on the rook file.
  constexpr Score RookOnFile[] = { S(18, 7), S(44, 20) };

  // ThreatByMinor/ByRook[attacked PieceType] contains bonuses according to
  // which piece type attacks which one. Attacks on lesser pieces which are
  // pawn-defended are not considered.
  constexpr Score ThreatByMinor[PIECE_TYPE_NB] = {
    S(0, 0), S(0, 31), S(39, 42), S(57, 44), S(68, 112), S(62, 120)
  };

  constexpr Score ThreatByRook[PIECE_TYPE_NB] = {
    S(0, 0), S(0, 24), S(38, 71), S(38, 61), S(0, 38), S(51, 38)
  };

  // PassedRank[Rank] contains a bonus according to the rank of a passed pawn
  constexpr Score PassedRank[RANK_NB] = {
    S(0, 0), S(5, 18), S(12, 23), S(10, 31), S(57, 62), S(163, 167), S(271, 250)
  };

  // PassedFile[File] contains a bonus according to the file of a passed pawn
  constexpr Score PassedFile[FILE_NB] = {
    S( -1,  7), S( 0,  9), S(-9, -8), S(-30,-14),
    S(-30,-14), S(-9, -8), S( 0,  9), S( -1,  7)
  };

  // KingProximity contains a penalty according to distance from king
  constexpr Score KingProximity = S(2, 2);

  // Assorted bonuses and penalties
  constexpr Score BishopPawns        = S(  3,  7);
  constexpr Score CloseEnemies       = S(  8,  0);
  constexpr Score CorneredBishop     = S( 50, 50);
  constexpr Score Hanging            = S( 69, 36);
  constexpr Score KingProtector      = S(  7,  8);
  constexpr Score KnightOnQueen      = S( 16, 12);
  constexpr Score LongDiagonalBishop = S( 45,  0);
  constexpr Score MinorBehindPawn    = S( 18,  3);
  constexpr Score PawnlessFlank      = S( 17, 95);
  constexpr Score RestrictedPiece    = S(  7,  7);
  constexpr Score RookOnPawn         = S( 10, 32);
  constexpr Score SliderOnQueen      = S( 59, 18);
  constexpr Score ThreatByKing       = S( 24, 89);
  constexpr Score ThreatByPawnPush   = S( 48, 39);
  constexpr Score ThreatByRank       = S( 13,  0);
  constexpr Score ThreatBySafePawn   = S(173, 94);
  constexpr Score TrappedRook        = S( 47,  4);
  constexpr Score WeakQueen          = S( 49, 15);
  constexpr Score WeakUnopposedPawn  = S( 12, 23);

#undef S

  // Evaluation class computes and stores attacks tables and other working data
  template<Tracing T>
  class Evaluation {

  public:
    Evaluation() = delete;
    explicit Evaluation(const Position& p) : pos(p) {}
    Evaluation& operator=(const Evaluation&) = delete;
    Value value();

  private:
    template<Color Us> void initialize();
    template<Color Us> Score pieces(PieceType Pt);
    template<Color Us> Score hand(PieceType pt);
    template<Color Us> Score king() const;
    template<Color Us> Score threats() const;
    template<Color Us> Score passed() const;
    template<Color Us> Score space() const;
    template<Color Us> Score variant() const;
    ScaleFactor scale_factor(Value eg) const;
    Score initiative(Value eg) const;

    const Position& pos;
    Material::Entry* me;
    Pawns::Entry* pe;
    Bitboard mobilityArea[COLOR_NB];
    Score mobility[COLOR_NB] = { SCORE_ZERO, SCORE_ZERO };

    // attackedBy[color][piece type] is a bitboard representing all squares
    // attacked by a given color and piece type. Special "piece types" which
    // is also calculated is ALL_PIECES.
    Bitboard attackedBy[COLOR_NB][PIECE_TYPE_NB];

    // attackedBy2[color] are the squares attacked by 2 pieces of a given color,
    // possibly via x-ray or by one pawn and one piece. Diagonal x-ray through
    // pawn or squares attacked by 2 pawns are not explicitly added.
    Bitboard attackedBy2[COLOR_NB];

    // kingRing[color] are the squares adjacent to the king, plus (only for a
    // king on its first rank) the squares two ranks in front. For instance,
    // if black's king is on g8, kingRing[BLACK] is f8, h8, f7, g7, h7, f6, g6
    // and h6.
    Bitboard kingRing[COLOR_NB];

    // kingAttackersCount[color] is the number of pieces of the given color
    // which attack a square in the kingRing of the enemy king.
    int kingAttackersCount[COLOR_NB];

    // kingAttackersWeight[color] is the sum of the "weights" of the pieces of
    // the given color which attack a square in the kingRing of the enemy king.
    // The weights of the individual piece types are given by the elements in
    // the KingAttackWeights array.
    int kingAttackersWeight[COLOR_NB];

    // kingAttacksCount[color] is the number of attacks by the given color to
    // squares directly adjacent to the enemy king. Pieces which attack more
    // than one square are counted multiple times. For instance, if there is
    // a white knight on g5 and black's king is on g8, this white knight adds 2
    // to kingAttacksCount[WHITE].
    int kingAttacksCount[COLOR_NB];
  };


  // Evaluation::initialize() computes king and pawn attacks, and the king ring
  // bitboard for a given color. This is done at the beginning of the evaluation.
  template<Tracing T> template<Color Us>
  void Evaluation<T>::initialize() {

    constexpr Color     Them = (Us == WHITE ? BLACK : WHITE);
    constexpr Direction Up   = (Us == WHITE ? NORTH : SOUTH);
    constexpr Direction Down = (Us == WHITE ? SOUTH : NORTH);
    Bitboard LowRanks = rank_bb(relative_rank(Us, RANK_2, pos.max_rank())) | rank_bb(relative_rank(Us, RANK_3, pos.max_rank()));

    // Find our pawns that are blocked or on the first two ranks
    Bitboard b = pos.pieces(Us, PAWN) & (shift<Down>(pos.pieces()) | LowRanks);

    // Squares occupied by those pawns, by our king or queen, or controlled by enemy pawns
    // are excluded from the mobility area.
    if (pos.must_capture())
        mobilityArea[Us] = AllSquares;
    else
        mobilityArea[Us] = ~(b | pos.pieces(Us, KING, QUEEN) | pe->pawn_attacks(Them) | shift<Down>(pos.pieces(Them, SHOGI_PAWN)));

    // Initialise attackedBy bitboards for kings and pawns
    attackedBy[Us][KING]       = pos.count<KING>(Us) ? pos.attacks_from<KING>(Us, pos.square<KING>(Us)) : 0;
    attackedBy[Us][PAWN]       = pe->pawn_attacks(Us);
    attackedBy[Us][SHOGI_PAWN] = shift<Up>(pos.pieces(Us, SHOGI_PAWN));
    attackedBy[Us][ALL_PIECES] = attackedBy[Us][KING] | attackedBy[Us][PAWN] | attackedBy[Us][SHOGI_PAWN];
    attackedBy2[Us]            =  (attackedBy[Us][KING] & attackedBy[Us][PAWN])
                                | (attackedBy[Us][KING] & attackedBy[Us][SHOGI_PAWN])
                                | (attackedBy[Us][PAWN] & attackedBy[Us][SHOGI_PAWN]);

    // Init our king safety tables
    kingRing[Us] = attackedBy[Us][KING];
    if (pos.count<KING>(Us) && relative_rank(Us, pos.square<KING>(Us), pos.max_rank()) == RANK_1)
        kingRing[Us] |= shift<Up>(kingRing[Us]);

    if (pos.count<KING>(Us) && file_of(pos.square<KING>(Us)) == pos.max_file())
        kingRing[Us] |= shift<WEST>(kingRing[Us]);

    else if (pos.count<KING>(Us) && file_of(pos.square<KING>(Us)) == FILE_A)
        kingRing[Us] |= shift<EAST>(kingRing[Us]);

    kingAttackersCount[Them] = popcount(kingRing[Us] & pe->pawn_attacks(Them));
    kingRing[Us] &= ~double_pawn_attacks_bb<Us>(pos.pieces(Us, PAWN));
    kingAttacksCount[Them] = kingAttackersWeight[Them] = 0;
    kingRing[Us] &= pos.board_bb();
  }


  // Evaluation::pieces() scores pieces of a given color and type
  template<Tracing T> template<Color Us>
  Score Evaluation<T>::pieces(PieceType Pt) {

    constexpr Color     Them = (Us == WHITE ? BLACK : WHITE);
    constexpr Direction Down = (Us == WHITE ? SOUTH : NORTH);
    constexpr Bitboard OutpostRanks = (Us == WHITE ? Rank4BB | Rank5BB | Rank6BB
                                                   : Rank5BB | Rank4BB | Rank3BB);
    const Square* pl = pos.squares(Us, Pt);

    Bitboard b, bb;
    Square s;
    Score score = SCORE_ZERO;

    attackedBy[Us][Pt] = 0;

    while ((s = *pl++) != SQ_NONE)
    {
        // Find attacked squares, including x-ray attacks for bishops and rooks
        b = Pt == BISHOP ? attacks_bb<BISHOP>(s, pos.pieces() ^ pos.pieces(QUEEN))
          : Pt ==   ROOK ? attacks_bb<  ROOK>(s, pos.pieces() ^ pos.pieces(QUEEN) ^ pos.pieces(Us, ROOK))
                         : (  (pos.attacks_from(Us, Pt, s) & pos.pieces())
                            | (pos.moves_from(Us, Pt, s) & ~pos.pieces()));

        // Restrict mobility to actual squares of board
        b &= pos.board_bb();

        if (pos.blockers_for_king(Us) & s)
            b &= LineBB[pos.square<KING>(Us)][s];

        attackedBy2[Us] |= attackedBy[Us][ALL_PIECES] & b;
        attackedBy[Us][Pt] |= b;
        attackedBy[Us][ALL_PIECES] |= b;

        if (b & kingRing[Them])
        {
            kingAttackersCount[Us]++;
            kingAttackersWeight[Us] += KingAttackWeights[std::min(int(Pt), QUEEN + 1)];
            kingAttacksCount[Us] += popcount(b & attackedBy[Them][KING]);
        }

        int mob = popcount(b & mobilityArea[Us]);

        if (Pt <= QUEEN)
            mobility[Us] += MobilityBonus[Pt - 2][mob];
        else
            mobility[Us] += MaxMobility * (mob - 1) / (8 + mob);

        // Piece promotion bonus
        if (pos.promoted_piece_type(Pt) != NO_PIECE_TYPE)
        {
            if (promotion_zone_bb(Us, pos.promotion_rank(), pos.max_rank()) & (b | s))
                score += make_score(PieceValue[MG][pos.promoted_piece_type(Pt)] - PieceValue[MG][Pt],
                                    PieceValue[EG][pos.promoted_piece_type(Pt)] - PieceValue[EG][Pt]) / 10;
        }
        else if (pos.captures_to_hand() && pos.unpromoted_piece_on(s))
            score += make_score(PieceValue[MG][Pt] - PieceValue[MG][pos.unpromoted_piece_on(s)],
                                PieceValue[EG][Pt] - PieceValue[EG][pos.unpromoted_piece_on(s)]) / 8;

        // Penalty if the piece is far from the kings in drop variants
        if (pos.captures_to_hand() && pos.count<KING>(Them) && pos.count<KING>(Us))
            score -= KingProximity * distance(s, pos.square<KING>(Us)) * distance(s, pos.square<KING>(Them));

        if (Pt == BISHOP || Pt == KNIGHT)
        {
            // Bonus if piece is on an outpost square or can reach one
            bb = OutpostRanks & ~pe->pawn_attacks_span(Them);
            if (bb & s)
                score += Outpost[Pt == BISHOP][bool(attackedBy[Us][PAWN] & s)] * 2;

            else if (bb &= b & ~pos.pieces(Us))
                score += Outpost[Pt == BISHOP][bool(attackedBy[Us][PAWN] & bb)];

            // Knight and Bishop bonus for being right behind a pawn
            if (shift<Down>(pos.pieces(PAWN)) & s)
                score += MinorBehindPawn;

            // Penalty if the piece is far from the king
            if (pos.count<KING>(Us))
            score -= KingProtector * distance(s, pos.square<KING>(Us));

            if (Pt == BISHOP)
            {
                // Penalty according to number of pawns on the same color square as the
                // bishop, bigger when the center files are blocked with pawns.
                Bitboard blocked = pos.pieces(Us, PAWN) & shift<Down>(pos.pieces());

                score -= BishopPawns * pe->pawns_on_same_color_squares(Us, s)
                                     * (1 + popcount(blocked & CenterFiles));

                // Bonus for bishop on a long diagonal which can "see" both center squares
                if (more_than_one(attacks_bb<BISHOP>(s, pos.pieces(PAWN)) & Center))
                    score += LongDiagonalBishop;
            }

            // An important Chess960 pattern: A cornered bishop blocked by a friendly
            // pawn diagonally in front of it is a very serious problem, especially
            // when that pawn is also blocked.
            if (   Pt == BISHOP
                && pos.is_chess960()
                && (s == relative_square(Us, SQ_A1) || s == relative_square(Us, SQ_H1)))
            {
                Direction d = pawn_push(Us) + (file_of(s) == FILE_A ? EAST : WEST);
                if (pos.piece_on(s + d) == make_piece(Us, PAWN))
                    score -= !pos.empty(s + d + pawn_push(Us))                ? CorneredBishop * 4
                            : pos.piece_on(s + d + d) == make_piece(Us, PAWN) ? CorneredBishop * 2
                                                                              : CorneredBishop;
            }
        }

        if (Pt == ROOK)
        {
            // Bonus for aligning rook with enemy pawns on the same rank/file
            if (relative_rank(Us, s, pos.max_rank()) >= RANK_5)
                score += RookOnPawn * popcount(pos.pieces(Them, PAWN) & PseudoAttacks[Us][ROOK][s]);

            // Bonus for rook on an open or semi-open file
            if (pe->semiopen_file(Us, file_of(s)))
                score += RookOnFile[bool(pe->semiopen_file(Them, file_of(s)))];

            // Penalty when trapped by the king, even more if the king cannot castle
            else if (mob <= 3 && pos.count<KING>(Us))
            {
                File kf = file_of(pos.square<KING>(Us));
                if ((kf < FILE_E) == (file_of(s) < kf))
                    score -= TrappedRook * (1 + !pos.castling_rights(Us));
            }
        }

        if (Pt == QUEEN)
        {
            // Penalty if any relative pin or discovered attack against the queen
            Bitboard queenPinners;
            if (pos.slider_blockers(pos.pieces(Them, ROOK, BISHOP), s, queenPinners, Them))
                score -= WeakQueen;
        }
    }
    if (T)
        Trace::add(Pt, Us, score);

    return score;
  }

  // Evaluation::hand() scores pieces of a given color and type in hand
  template<Tracing T> template<Color Us>
  Score Evaluation<T>::hand(PieceType pt) {

    constexpr Color Them = (Us == WHITE ? BLACK : WHITE);

    Score score = SCORE_ZERO;

    if (pos.count_in_hand(Us, pt))
    {
        Bitboard b = pos.drop_region(Us, pt) & ~pos.pieces() & (~attackedBy2[Them] | attackedBy[Us][ALL_PIECES]);
        if ((b & kingRing[Them]) && pt != SHOGI_PAWN)
        {
            kingAttackersCount[Us] += pos.count_in_hand(Us, pt);
            kingAttackersWeight[Us] += KingAttackWeights[std::min(int(pt), QUEEN + 1)] * pos.count_in_hand(Us, pt);
            kingAttacksCount[Us] += popcount(b & attackedBy[Them][KING]);
        }
        Bitboard theirHalf = pos.board_bb() & ~forward_ranks_bb(Them, relative_rank(Them, Rank((pos.max_rank() - 1) / 2), pos.max_rank()));
        mobility[Us] += DropMobility * popcount(b & theirHalf & ~attackedBy[Them][ALL_PIECES]);
    }

    return score;
  }

  // Evaluation::king() assigns bonuses and penalties to a king of a given color
  template<Tracing T> template<Color Us>
  Score Evaluation<T>::king() const {

    constexpr Color    Them = (Us == WHITE ? BLACK : WHITE);
    Rank r = relative_rank(Us, std::min(Rank((pos.max_rank() - 1) / 2 + 1), pos.max_rank()), pos.max_rank());
    Bitboard Camp = AllSquares ^ forward_ranks_bb(Us, r);

    if (!pos.count<KING>(Us) || !pos.checking_permitted())
        return SCORE_ZERO;

    const Square ksq = pos.square<KING>(Us);
    Bitboard kingFlank, weak, b, b1, b2, safe, unsafeChecks;

    // King shelter and enemy pawns storm
    Score score = pe->king_safety<Us>(pos);

    // Find the squares that opponent attacks in our king flank, and the squares
    // which are attacked twice in that flank but not defended by our pawns.
    File f = std::max(std::min(file_of(ksq), File(pos.max_file() - 1)), FILE_B);
    kingFlank = pos.max_file() == FILE_H ? KingFlank[file_of(ksq)] : file_bb(f) | adjacent_files_bb(f);
    b1 = attackedBy[Them][ALL_PIECES] & kingFlank & Camp;
    b2 = b1 & attackedBy2[Them];

    int tropism = popcount(b1) + popcount(b2);

    // Main king safety evaluation
    int kingDanger = 0;
    unsafeChecks = 0;

    // Attacked squares defended at most once by our queen or king
    weak =  attackedBy[Them][ALL_PIECES]
          & ~attackedBy2[Us]
          & (~attackedBy[Us][ALL_PIECES] | attackedBy[Us][KING] | attackedBy[Us][QUEEN]);

    // Analyse the safe enemy's checks which are possible on next move
    safe  = ~pos.pieces(Them);
    safe &= ~attackedBy[Us][ALL_PIECES] | (weak & attackedBy2[Them]);

<<<<<<< HEAD
    std::function <Bitboard (Color, PieceType)> get_attacks = [this](Color c, PieceType pt) {
        return attackedBy[c][pt] | (pos.captures_to_hand() && pos.count_in_hand(c, pt) ? ~pos.pieces() : 0);
    };
    for (PieceType pt : pos.piece_types())
    {
        switch (pt)
        {
        case QUEEN:
            b = attacks_bb(Us, pt, ksq, pos.pieces() ^ pos.pieces(Us, QUEEN)) & get_attacks(Them, pt) & safe & ~attackedBy[Us][QUEEN] & pos.board_bb();
            if (b)
                kingDanger += QueenSafeCheck;
            break;
        case ROOK:
        case BISHOP:
        case KNIGHT:
            b = attacks_bb(Us, pt, ksq, pos.pieces() ^ pos.pieces(Us, QUEEN)) & get_attacks(Them, pt) & pos.board_bb();
            if (b & safe)
                kingDanger +=  pt == ROOK   ? RookSafeCheck
                                : pt == BISHOP ? BishopSafeCheck
                                            : KnightSafeCheck;
            else
                unsafeChecks |= b;
            break;
        case PAWN:
            if (pos.captures_to_hand() && pos.count_in_hand(Them, pt))
            {
                b = attacks_bb(Us, pt, ksq, pos.pieces()) & ~pos.pieces() & pos.board_bb();
                if (b & safe)
                    kingDanger += OtherSafeCheck;
                else
                    unsafeChecks |= b;
            }
            break;
        case SHOGI_PAWN:
        case KING:
            break;
        default:
            b = attacks_bb(Us, pt, ksq, pos.pieces()) & get_attacks(Them, pt) & pos.board_bb();
            if (b & safe)
                kingDanger += OtherSafeCheck;
            else
                unsafeChecks |= b;
        }
    }

    if (pos.max_check_count())
        kingDanger *= 2;
=======
    b1 = attacks_bb<ROOK  >(ksq, pos.pieces() ^ pos.pieces(Us, QUEEN));
    b2 = attacks_bb<BISHOP>(ksq, pos.pieces() ^ pos.pieces(Us, QUEEN));

    // Enemy rooks checks
    Bitboard RookCheck =  b1
                        & safe
                        & attackedBy[Them][ROOK];

    if (RookCheck)
        kingDanger += RookSafeCheck;
    else
        unsafeChecks |= b1 & attackedBy[Them][ROOK];

    // Enemy queen safe checks: we count them only if they are from squares from
    // which we can't give a rook check, because rook checks are more valuable.
    Bitboard QueenCheck =  (b1 | b2)
                         & attackedBy[Them][QUEEN]
                         & safe
                         & ~attackedBy[Us][QUEEN]
                         & ~RookCheck;

    if (QueenCheck)
        kingDanger += QueenSafeCheck;

    // Enemy bishops checks: we count them only if they are from squares from
    // which we can't give a queen check, because queen checks are more valuable.
    Bitboard BishopCheck =  b2 
                          & attackedBy[Them][BISHOP]
                          & safe
                          & ~QueenCheck;

    if (BishopCheck)
        kingDanger += BishopSafeCheck;
    else
        unsafeChecks |= b2 & attackedBy[Them][BISHOP];

    // Enemy knights checks
    b = pos.attacks_from<KNIGHT>(ksq) & attackedBy[Them][KNIGHT];

    if (b & safe)
        kingDanger += KnightSafeCheck;
    else
        unsafeChecks |= b;
>>>>>>> 3f7ec977

    // Unsafe or occupied checking squares will also be considered, as long as
    // the square is in the attacker's mobility area.
    unsafeChecks &= mobilityArea[Them];

    kingDanger +=        kingAttackersCount[Them] * kingAttackersWeight[Them]
                    + 69  * kingAttacksCount[Them] * (1 + 2 * !!pos.max_check_count())
                    + 185 * popcount(kingRing[Us] & weak) * (1 + pos.captures_to_hand() + !!pos.max_check_count())
                    + 150 * popcount(pos.blockers_for_king(Us) | unsafeChecks)
                    +       tropism * tropism / 4
                    - 873 * !(pos.count<QUEEN>(Them) || pos.captures_to_hand()) / (1 + !!pos.max_check_count())
                    -   6 * mg_value(score) / 8
                    +       mg_value(mobility[Them] - mobility[Us])
                    -   30;

    // Transform the kingDanger units into a Score, and subtract it from the evaluation
    if (kingDanger > 0)
        score -= make_score(std::min(kingDanger * kingDanger / 4096, 3000), kingDanger / 16);

    // Penalty when our king is on a pawnless flank
    if (!(pos.pieces(PAWN) & kingFlank))
        score -= PawnlessFlank;

    // King tropism bonus, to anticipate slow motion attacks on our king
    score -= CloseEnemies * tropism * (1 + pos.captures_to_hand() + !!pos.max_check_count());

    // For drop games, king danger is independent of game phase
    if (pos.captures_to_hand())
        score = make_score(mg_value(score), mg_value(score)) / (1 + !pos.shogi_doubled_pawn());

    if (T)
        Trace::add(KING, Us, score);

    return score;
  }


  // Evaluation::threats() assigns bonuses according to the types of the
  // attacking and the attacked pieces.
  template<Tracing T> template<Color Us>
  Score Evaluation<T>::threats() const {

    constexpr Color     Them     = (Us == WHITE ? BLACK   : WHITE);
    constexpr Direction Up       = (Us == WHITE ? NORTH   : SOUTH);
    constexpr Bitboard  TRank3BB = (Us == WHITE ? Rank3BB : Rank6BB);

    Bitboard b, weak, defended, nonPawnEnemies, stronglyProtected, safe, restricted;
    Score score = SCORE_ZERO;

    // Bonuses for variants with mandatory captures
    if (pos.must_capture())
    {
        // Penalties for possible captures
        score -= make_score(100, 100) * popcount(attackedBy[Us][ALL_PIECES] & pos.pieces(Them));

        // Bonus if we threaten to force captures
        Bitboard moves = 0, piecebb = pos.pieces(Us);
        while (piecebb)
        {
            Square s = pop_lsb(&piecebb);
            if (type_of(pos.piece_on(s)) != KING)
                moves |= pos.moves_from(Us, type_of(pos.piece_on(s)), s);
        }
        score += make_score(200, 200) * popcount(attackedBy[Them][ALL_PIECES] & moves & ~pos.pieces());
        score += make_score(200, 200) * popcount(attackedBy[Them][ALL_PIECES] & moves & ~pos.pieces() & ~attackedBy2[Us]);
    }

    // Non-pawn enemies
    nonPawnEnemies = pos.pieces(Them) & ~pos.pieces(PAWN, SHOGI_PAWN);

    // Squares strongly protected by the enemy, either because they defend the
    // square with a pawn, or because they defend the square twice and we don't.
    stronglyProtected =  (attackedBy[Them][PAWN] | attackedBy[Them][SHOGI_PAWN])
                       | (attackedBy2[Them] & ~attackedBy2[Us]);

    // Non-pawn enemies, strongly protected
    defended = nonPawnEnemies & stronglyProtected;

    // Enemies not strongly protected and under our attack
    weak = pos.pieces(Them) & ~stronglyProtected & attackedBy[Us][ALL_PIECES];

    // Safe or protected squares
    safe = ~attackedBy[Them][ALL_PIECES] | attackedBy[Us][ALL_PIECES];

    // Bonus according to the kind of attacking pieces
    if (defended | weak)
    {
        b = (defended | weak) & (attackedBy[Us][KNIGHT] | attackedBy[Us][BISHOP]);
        while (b)
        {
            Square s = pop_lsb(&b);
            score += ThreatByMinor[type_of(pos.piece_on(s))];
            if (type_of(pos.piece_on(s)) != PAWN && type_of(pos.piece_on(s)) != SHOGI_PAWN)
                score += ThreatByRank * (int)relative_rank(Them, s, pos.max_rank());
        }

        b = weak & attackedBy[Us][ROOK];
        while (b)
        {
            Square s = pop_lsb(&b);
            score += ThreatByRook[type_of(pos.piece_on(s))];
            if (type_of(pos.piece_on(s)) != PAWN && type_of(pos.piece_on(s)) != SHOGI_PAWN)
                score += ThreatByRank * (int)relative_rank(Them, s, pos.max_rank());
        }

        if (weak & attackedBy[Us][KING])
            score += ThreatByKing;

        b =  ~attackedBy[Them][ALL_PIECES]
           | (nonPawnEnemies & attackedBy2[Us]);
        score += Hanging * popcount(weak & b);
    }

    // Bonus for restricting their piece moves
    restricted =   attackedBy[Them][ALL_PIECES]
                & ~stronglyProtected
                &  attackedBy[Us][ALL_PIECES];
    score += RestrictedPiece * popcount(restricted);

    // Bonus for enemy unopposed weak pawns
    if (pos.pieces(Us, ROOK, QUEEN))
        score += WeakUnopposedPawn * pe->weak_unopposed(Them);

    // Find squares where our pawns can push on the next move
    b  = shift<Up>(pos.pieces(Us, PAWN)) & ~pos.pieces();
    b |= shift<Up>(b & TRank3BB) & ~pos.pieces();

    // Keep only the squares which are relatively safe
    b &= ~attackedBy[Them][PAWN] & safe;

    // Bonus for safe pawn threats on the next move
    b = (pawn_attacks_bb<Us>(b) | shift<Up>(shift<Up>(pos.pieces(Us, SHOGI_PAWN)))) & pos.pieces(Them);
    score += ThreatByPawnPush * popcount(b);

    // Our safe or protected pawns
    b = pos.pieces(Us, PAWN) & safe;

    b = (pawn_attacks_bb<Us>(b) | shift<Up>(pos.pieces(Us, SHOGI_PAWN))) & nonPawnEnemies;
    score += ThreatBySafePawn * popcount(b);

    // Bonus for threats on the next moves against enemy queen
    if (pos.count<QUEEN>(Them) == 1)
    {
        Square s = pos.square<QUEEN>(Them);
        safe = mobilityArea[Us] & ~stronglyProtected;

        b = attackedBy[Us][KNIGHT] & pos.attacks_from<KNIGHT>(Us, s);

        score += KnightOnQueen * popcount(b & safe);

        b =  (attackedBy[Us][BISHOP] & pos.attacks_from<BISHOP>(Us, s))
           | (attackedBy[Us][ROOK  ] & pos.attacks_from<ROOK  >(Us, s));

        score += SliderOnQueen * popcount(b & safe & attackedBy2[Us]);
    }

    if (T)
        Trace::add(THREAT, Us, score);

    return score;
  }

  // Evaluation::passed() evaluates the passed pawns and candidate passed
  // pawns of the given color.

  template<Tracing T> template<Color Us>
  Score Evaluation<T>::passed() const {

    constexpr Color     Them = (Us == WHITE ? BLACK : WHITE);
    constexpr Direction Up   = (Us == WHITE ? NORTH : SOUTH);

    auto king_proximity = [&](Color c, Square s) {
      return pos.count<KING>(c) ? std::min(distance(pos.square<KING>(c), s), 5) : 5;
    };

    Bitboard b, bb, squaresToQueen, defendedSquares, unsafeSquares;
    Score score = SCORE_ZERO;

    b = pe->passed_pawns(Us);

    while (b)
    {
        Square s = pop_lsb(&b);

        assert(!(pos.pieces(Them, PAWN) & forward_file_bb(Us, s + Up)));

        int r = std::max(RANK_8 - std::max(pos.promotion_rank() - relative_rank(Us, s, pos.max_rank()), 0), 0);

        Score bonus = PassedRank[r];

        if (r > RANK_3)
        {
            int w = (r-2) * (r-2) + 2;
            Square blockSq = s + Up;

            // Skip bonus for antichess variants
            if (pos.extinction_value() != VALUE_MATE)
            {
                // Adjust bonus based on the king's proximity
                bonus += make_score(0, (  king_proximity(Them, blockSq) * 5
                                        - king_proximity(Us,   blockSq) * 2) * w);

                // If blockSq is not the queening square then consider also a second push
                if (r != pos.promotion_rank() - 1)
                    bonus -= make_score(0, king_proximity(Us, blockSq + Up) * w);
            }

            // If the pawn is free to advance, then increase the bonus
            if (pos.empty(blockSq))
            {
                // If there is a rook or queen attacking/defending the pawn from behind,
                // consider all the squaresToQueen. Otherwise consider only the squares
                // in the pawn's path attacked or occupied by the enemy.
                defendedSquares = unsafeSquares = squaresToQueen = forward_file_bb(Us, s);

                bb = forward_file_bb(Them, s) & pos.pieces(ROOK, QUEEN) & pos.attacks_from<ROOK>(Us, s);

                if (!(pos.pieces(Us) & bb))
                    defendedSquares &= attackedBy[Us][ALL_PIECES];

                if (!(pos.pieces(Them) & bb))
                    unsafeSquares &= attackedBy[Them][ALL_PIECES] | pos.pieces(Them);

                // If there aren't any enemy attacks, assign a big bonus. Otherwise
                // assign a smaller bonus if the block square isn't attacked.
                int k = !unsafeSquares ? 20 : !(unsafeSquares & blockSq) ? 9 : 0;

                // If the path to the queen is fully defended, assign a big bonus.
                // Otherwise assign a smaller bonus if the block square is defended.
                if (defendedSquares == squaresToQueen)
                    k += 6;

                else if (defendedSquares & blockSq)
                    k += 4;

                bonus += make_score(k * w, k * w);
            }
        } // rank > RANK_3

        // Scale down bonus for candidate passers which need more than one
        // pawn push to become passed, or have a pawn in front of them.
        if (   !pos.pawn_passed(Us, s + Up)
            || (pos.pieces(PAWN) & forward_file_bb(Us, s)))
            bonus = bonus / 2;

        score += bonus + PassedFile[file_of(s)];
    }

    // Scale by maximum promotion piece value
    Value maxMg = VALUE_ZERO, maxEg = VALUE_ZERO;
    for (PieceType pt : pos.promotion_piece_types())
    {
        maxMg = std::max(maxMg, PieceValue[MG][pt]);
        maxEg = std::max(maxEg, PieceValue[EG][pt]);
    }
    score = make_score(mg_value(score) * int(maxMg) / QueenValueMg,
                       eg_value(score) * int(maxEg) / QueenValueEg);

    // Score passed shogi pawns
    const Square* pl = pos.squares(Us, SHOGI_PAWN);
    Square s;

    PieceType pt = pos.promoted_piece_type(SHOGI_PAWN);
    if (pt != NO_PIECE_TYPE)
    {
        while ((s = *pl++) != SQ_NONE)
        {
            if ((pos.pieces(Them, SHOGI_PAWN) & forward_file_bb(Us, s)) || relative_rank(Us, s, pos.max_rank()) == pos.max_rank())
                continue;

            Square blockSq = s + Up;
            int d = std::max(pos.promotion_rank() - relative_rank(Us, s, pos.max_rank()), 1);
            d += !!(attackedBy[Them][ALL_PIECES] & ~attackedBy2[Us] & blockSq);
            score += make_score(PieceValue[MG][pt], PieceValue[EG][pt]) / (4 * d * d);
        }
    }

    if (T)
        Trace::add(PASSED, Us, score);

    return score;
  }


  // Evaluation::space() computes the space evaluation for a given side. The
  // space evaluation is a simple bonus based on the number of safe squares
  // available for minor pieces on the central four files on ranks 2--4. Safe
  // squares one, two or three squares behind a friendly pawn are counted
  // twice. Finally, the space bonus is multiplied by a weight. The aim is to
  // improve play on game opening.

  template<Tracing T> template<Color Us>
  Score Evaluation<T>::space() const {

    bool pawnsOnly = !(pos.pieces(Us) ^ pos.pieces(Us, PAWN));

    if (pos.non_pawn_material() < SpaceThreshold && !pos.captures_to_hand() && !pawnsOnly)
        return SCORE_ZERO;

    constexpr Color Them     = (Us == WHITE ? BLACK : WHITE);
    constexpr Direction Down = (Us == WHITE ? SOUTH : NORTH);
    constexpr Bitboard SpaceMask =
      Us == WHITE ? CenterFiles & (Rank2BB | Rank3BB | Rank4BB)
                  : CenterFiles & (Rank7BB | Rank6BB | Rank5BB);

    // Find the available squares for our pieces inside the area defined by SpaceMask
    Bitboard safe =   SpaceMask
                   & ~pos.pieces(Us, PAWN, SHOGI_PAWN)
                   & ~attackedBy[Them][PAWN]
                   & ~attackedBy[Them][SHOGI_PAWN];

    if (pawnsOnly)
        safe = pos.pieces(Us, PAWN) & ~attackedBy[Them][ALL_PIECES];

    // Find all squares which are at most three squares behind some friendly pawn
    Bitboard behind = pos.pieces(Us, PAWN, SHOGI_PAWN);
    behind |= shift<Down>(behind);
    behind |= shift<Down>(shift<Down>(behind));

    int bonus = popcount(safe) + popcount(behind & safe);
    int weight =  pos.count<ALL_PIECES>(Us)
                - 2 * popcount(pe->semiopenFiles[WHITE] & pe->semiopenFiles[BLACK]);

    Score score = make_score(bonus * weight * weight / 16, 0);

    if (T)
        Trace::add(SPACE, Us, score);

    return score;
  }


  // Evaluation::variant() computes variant-specific evaluation bonuses for a given side.

  template<Tracing T> template<Color Us>
  Score Evaluation<T>::variant() const {

    constexpr Color Them = (Us == WHITE ? BLACK : WHITE);

    Score score = SCORE_ZERO;

    // Capture the flag
    if (pos.capture_the_flag(Us))
    {
        bool isKingCTF = pos.capture_the_flag_piece() == KING;
        Bitboard ctfPieces = pos.pieces(Us, pos.capture_the_flag_piece());
        int scale = pos.count(Us, pos.capture_the_flag_piece());
        while (ctfPieces)
        {
            Square s1 = pop_lsb(&ctfPieces);
            Bitboard target_squares = pos.capture_the_flag(Us);
            while (target_squares)
            {
                Square s2 = pop_lsb(&target_squares);
                int dist =  distance(s1, s2)
                          + (isKingCTF ? popcount(pos.attackers_to(s2) & pos.pieces(Them)) : 0)
                          + !!(pos.pieces(Us) & s2);
                score += make_score(2500, 2500) / (1 + scale * dist * (!isKingCTF || pos.checking_permitted() ? dist : 1));
            }
        }
    }

    // nCheck
    if (pos.max_check_count())
    {
        int remainingChecks = pos.max_check_count() - pos.checks_given(Us);
        assert(remainingChecks > 0);
        score += make_score(3200, 1000) / (remainingChecks * remainingChecks);
    }

    // Extinction
    if (pos.extinction_value() != VALUE_NONE)
    {
        for (PieceType pt : pos.extinction_piece_types())
            if (pt != ALL_PIECES)
                score += make_score(1100, 1100) / pos.count(Us, pt) * (pos.extinction_value() / VALUE_MATE);
            else if (pos.extinction_value() == VALUE_MATE && !pos.count<KING>(Us))
                score += make_score(5000, pos.non_pawn_material(Us)) / pos.count<ALL_PIECES>(Us);
    }

    // Connect-n
    if (pos.connect_n() > 0)
    {
        for (Direction d : {NORTH, NORTH_EAST, EAST, SOUTH_EAST})
        {
            // Find sufficiently large gaps
            Bitboard b = pos.board_bb() & ~pos.pieces(Them);
            for (int i = 1; i < pos.connect_n(); i++)
                b &= shift(d, b);
            // Count number of pieces per gap
            while (b)
            {
                Square s = pop_lsb(&b);
                int c = 0;
                for (int j = 0; j < pos.connect_n(); j++)
                    if (pos.pieces(Us) & (s - j * d))
                        c++;
                score += make_score(200, 200)  * c / (pos.connect_n() - c) / (pos.connect_n() - c);
            }
        }
    }

    if (T)
        Trace::add(VARIANT, Us, score);

    return score;
  }


  // Evaluation::initiative() computes the initiative correction value
  // for the position. It is a second order bonus/malus based on the
  // known attacking/defending status of the players.

  template<Tracing T>
  Score Evaluation<T>::initiative(Value eg) const {

    // No initiative bonus for extinction variants
    if (pos.extinction_value() != VALUE_NONE || pos.captures_to_hand() || pos.connect_n())
      return SCORE_ZERO;

    int outflanking = !pos.count<KING>(WHITE) || !pos.count<KING>(BLACK) ? 0
                     :  distance<File>(pos.square<KING>(WHITE), pos.square<KING>(BLACK))
                      - distance<Rank>(pos.square<KING>(WHITE), pos.square<KING>(BLACK));

    bool pawnsOnBothFlanks =   (pos.pieces(PAWN) & QueenSide)
                            && (pos.pieces(PAWN) & KingSide);

    // Compute the initiative bonus for the attacking side
    int complexity =   9 * pe->pawn_asymmetry()
                    + 11 * pos.count<PAWN>()
                    +  9 * outflanking
                    + 18 * pawnsOnBothFlanks
                    + 49 * !pos.non_pawn_material()
                    -121 ;

    // Now apply the bonus: note that we find the attacking side by extracting
    // the sign of the endgame value, and that we carefully cap the bonus so
    // that the endgame score will never change sign after the bonus.
    int v = ((eg > 0) - (eg < 0)) * std::max(complexity, -abs(eg));

    if (T)
        Trace::add(INITIATIVE, make_score(0, v));

    return make_score(0, v);
  }


  // Evaluation::scale_factor() computes the scale factor for the winning side

  template<Tracing T>
  ScaleFactor Evaluation<T>::scale_factor(Value eg) const {

    Color strongSide = eg > VALUE_DRAW ? WHITE : BLACK;
    int sf = me->scale_factor(pos, strongSide);

    // If scale is not already specific, scale down the endgame via general heuristics
    if (sf == SCALE_FACTOR_NORMAL && !pos.captures_to_hand())
    {
        if (   pos.opposite_bishops()
            && pos.non_pawn_material(WHITE) == BishopValueMg
            && pos.non_pawn_material(BLACK) == BishopValueMg)
            sf = 8 + 4 * pe->pawn_asymmetry();
        else
            sf = std::min(40 + (pos.opposite_bishops() ? 2 : 7) * pos.count<PAWN>(strongSide), sf);

    }

    return ScaleFactor(sf);
  }


  // Evaluation::value() is the main function of the class. It computes the various
  // parts of the evaluation and returns the value of the position from the point
  // of view of the side to move.

  template<Tracing T>
  Value Evaluation<T>::value() {

    assert(!pos.checkers());
    assert(!pos.is_immediate_game_end());

    // Probe the material hash table
    me = Material::probe(pos);

    // If we have a specialized evaluation function for the current material
    // configuration, call it and return.
    if (me->specialized_eval_exists())
        return me->evaluate(pos);

    // Initialize score by reading the incrementally updated scores included in
    // the position object (material + piece square tables) and the material
    // imbalance. Score is computed internally from the white point of view.
    Score score = pos.psq_score();
    if (T)
        Trace::add(MATERIAL, score);
    score += me->imbalance() + pos.this_thread()->contempt;

    // Probe the pawn hash table
    pe = Pawns::probe(pos);
    score += pe->pawn_score(WHITE) - pe->pawn_score(BLACK);

    // Main evaluation begins here

    initialize<WHITE>();
    initialize<BLACK>();

    // Pieces should be evaluated first (populate attack tables).
    // For unused piece types, we still need to set attack bitboard to zero.
    for (PieceType pt = KNIGHT; pt < KING; ++pt)
        if (pt != SHOGI_PAWN)
            score += pieces<WHITE>(pt) - pieces<BLACK>(pt);

    // Evaluate pieces in hand once attack tables are complete
    if (pos.piece_drops())
        for (PieceType pt = PAWN; pt < KING; ++pt)
            score += hand<WHITE>(pt) - hand<BLACK>(pt);

    score += (mobility[WHITE] - mobility[BLACK]) * (1 + pos.captures_to_hand() + pos.must_capture());

    score +=  king<   WHITE>() - king<   BLACK>()
            + threats<WHITE>() - threats<BLACK>()
            + passed< WHITE>() - passed< BLACK>()
            + space<  WHITE>() - space<  BLACK>()
            + variant<WHITE>() - variant<BLACK>();

    score += initiative(eg_value(score));

    // Interpolate between a middlegame and a (scaled by 'sf') endgame score
    ScaleFactor sf = scale_factor(eg_value(score));
    Value v =  mg_value(score) * int(me->game_phase())
             + eg_value(score) * int(PHASE_MIDGAME - me->game_phase()) * sf / SCALE_FACTOR_NORMAL;

    v /= int(PHASE_MIDGAME);

    // In case of tracing add all remaining individual evaluation terms
    if (T)
    {
        Trace::add(IMBALANCE, me->imbalance());
        Trace::add(PAWN, pe->pawn_score(WHITE), pe->pawn_score(BLACK));
        Trace::add(MOBILITY, mobility[WHITE], mobility[BLACK]);
        Trace::add(TOTAL, score);
    }

    return  (pos.side_to_move() == WHITE ? v : -v) // Side to move point of view
           + Eval::tempo_value(pos);
  }

} // namespace


/// tempo_value() returns the evaluation offset for the side to move

Value Eval::tempo_value(const Position& pos) {
  return Tempo * (1 + 4 * pos.captures_to_hand());
}


/// evaluate() is the evaluator for the outer world. It returns a static
/// evaluation of the position from the point of view of the side to move.

Value Eval::evaluate(const Position& pos) {
  return Evaluation<NO_TRACE>(pos).value();
}


/// trace() is like evaluate(), but instead of returning a value, it returns
/// a string (suitable for outputting to stdout) that contains the detailed
/// descriptions and values of each evaluation term. Useful for debugging.

std::string Eval::trace(const Position& pos) {

  std::memset(scores, 0, sizeof(scores));

  pos.this_thread()->contempt = SCORE_ZERO; // Reset any dynamic contempt

  Value v = Evaluation<TRACE>(pos).value();

  v = pos.side_to_move() == WHITE ? v : -v; // Trace scores are from white's point of view

  std::stringstream ss;
  ss << std::showpoint << std::noshowpos << std::fixed << std::setprecision(2)
     << "     Term    |    White    |    Black    |    Total   \n"
     << "             |   MG    EG  |   MG    EG  |   MG    EG \n"
     << " ------------+-------------+-------------+------------\n"
     << "    Material | " << Term(MATERIAL)
     << "   Imbalance | " << Term(IMBALANCE)
     << "  Initiative | " << Term(INITIATIVE)
     << "       Pawns | " << Term(PAWN)
     << "     Knights | " << Term(KNIGHT)
     << "     Bishops | " << Term(BISHOP)
     << "       Rooks | " << Term(ROOK)
     << "      Queens | " << Term(QUEEN)
     << "    Mobility | " << Term(MOBILITY)
     << " King safety | " << Term(KING)
     << "     Threats | " << Term(THREAT)
     << "      Passed | " << Term(PASSED)
     << "       Space | " << Term(SPACE)
     << "     Variant | " << Term(VARIANT)
     << " ------------+-------------+-------------+------------\n"
     << "       Total | " << Term(TOTAL);

  ss << "\nTotal evaluation: " << to_cp(v) << " (white side)\n";

  return ss.str();
}<|MERGE_RESOLUTION|>--- conflicted
+++ resolved
@@ -472,7 +472,7 @@
         return SCORE_ZERO;
 
     const Square ksq = pos.square<KING>(Us);
-    Bitboard kingFlank, weak, b, b1, b2, safe, unsafeChecks;
+    Bitboard kingFlank, weak, b, b1, b2, safe, unsafeChecks, QueenCheck;
 
     // King shelter and enemy pawns storm
     Score score = pe->king_safety<Us>(pos);
@@ -499,7 +499,9 @@
     safe  = ~pos.pieces(Them);
     safe &= ~attackedBy[Us][ALL_PIECES] | (weak & attackedBy2[Them]);
 
-<<<<<<< HEAD
+    b1 = attacks_bb<ROOK  >(ksq, pos.pieces() ^ pos.pieces(Us, QUEEN));
+    b2 = attacks_bb<BISHOP>(ksq, pos.pieces() ^ pos.pieces(Us, QUEEN));
+
     std::function <Bitboard (Color, PieceType)> get_attacks = [this](Color c, PieceType pt) {
         return attackedBy[c][pt] | (pos.captures_to_hand() && pos.count_in_hand(c, pt) ? ~pos.pieces() : 0);
     };
@@ -508,8 +510,15 @@
         switch (pt)
         {
         case QUEEN:
-            b = attacks_bb(Us, pt, ksq, pos.pieces() ^ pos.pieces(Us, QUEEN)) & get_attacks(Them, pt) & safe & ~attackedBy[Us][QUEEN] & pos.board_bb();
-            if (b)
+            // Enemy queen safe checks: we count them only if they are from squares from
+            // which we can't give a rook check, because rook checks are more valuable.
+            QueenCheck = (b1 | b2)
+                        & get_attacks(Them, QUEEN)
+                        & safe
+                        & ~attackedBy[Us][QUEEN]
+                        & ~(b1 & attackedBy[Them][ROOK]);
+
+            if (QueenCheck)
                 kingDanger += QueenSafeCheck;
             break;
         case ROOK:
@@ -518,7 +527,7 @@
             b = attacks_bb(Us, pt, ksq, pos.pieces() ^ pos.pieces(Us, QUEEN)) & get_attacks(Them, pt) & pos.board_bb();
             if (b & safe)
                 kingDanger +=  pt == ROOK   ? RookSafeCheck
-                                : pt == BISHOP ? BishopSafeCheck
+                             : pt == BISHOP ? BishopSafeCheck
                                             : KnightSafeCheck;
             else
                 unsafeChecks |= b;
@@ -547,51 +556,6 @@
 
     if (pos.max_check_count())
         kingDanger *= 2;
-=======
-    b1 = attacks_bb<ROOK  >(ksq, pos.pieces() ^ pos.pieces(Us, QUEEN));
-    b2 = attacks_bb<BISHOP>(ksq, pos.pieces() ^ pos.pieces(Us, QUEEN));
-
-    // Enemy rooks checks
-    Bitboard RookCheck =  b1
-                        & safe
-                        & attackedBy[Them][ROOK];
-
-    if (RookCheck)
-        kingDanger += RookSafeCheck;
-    else
-        unsafeChecks |= b1 & attackedBy[Them][ROOK];
-
-    // Enemy queen safe checks: we count them only if they are from squares from
-    // which we can't give a rook check, because rook checks are more valuable.
-    Bitboard QueenCheck =  (b1 | b2)
-                         & attackedBy[Them][QUEEN]
-                         & safe
-                         & ~attackedBy[Us][QUEEN]
-                         & ~RookCheck;
-
-    if (QueenCheck)
-        kingDanger += QueenSafeCheck;
-
-    // Enemy bishops checks: we count them only if they are from squares from
-    // which we can't give a queen check, because queen checks are more valuable.
-    Bitboard BishopCheck =  b2 
-                          & attackedBy[Them][BISHOP]
-                          & safe
-                          & ~QueenCheck;
-
-    if (BishopCheck)
-        kingDanger += BishopSafeCheck;
-    else
-        unsafeChecks |= b2 & attackedBy[Them][BISHOP];
-
-    // Enemy knights checks
-    b = pos.attacks_from<KNIGHT>(ksq) & attackedBy[Them][KNIGHT];
-
-    if (b & safe)
-        kingDanger += KnightSafeCheck;
-    else
-        unsafeChecks |= b;
->>>>>>> 3f7ec977
 
     // Unsafe or occupied checking squares will also be considered, as long as
     // the square is in the attacker's mobility area.
