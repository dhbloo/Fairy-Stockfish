--- conflicted
+++ resolved
@@ -163,7 +163,6 @@
       || pos.count<ROOK>(strongSide)
       ||(pos.count<BISHOP>(strongSide) && pos.count<KNIGHT>(strongSide))
       || (   (pos.pieces(strongSide, BISHOP) & ~DarkSquares)
-<<<<<<< HEAD
           && (pos.pieces(strongSide, BISHOP) &  DarkSquares))
       || pos.count<SILVER>(strongSide) >= 2
       ||(pos.count<SILVER>(strongSide) && pos.count<KNIGHT>(strongSide))
@@ -172,11 +171,7 @@
       ||(pos.count<FERS>(strongSide) >= 3
           && ( DarkSquares & pos.pieces(strongSide, FERS))
           && (~DarkSquares & pos.pieces(strongSide, FERS))))
-      result = std::min(result + VALUE_KNOWN_WIN, VALUE_MATE_IN_MAX_PLY - 1);
-=======
-          && (pos.pieces(strongSide, BISHOP) &  DarkSquares)))
       result = std::min(result + VALUE_KNOWN_WIN, VALUE_TB_WIN_IN_MAX_PLY - 1);
->>>>>>> ab930f8d
 
   return strongSide == pos.side_to_move() ? result : -result;
 }
@@ -368,15 +363,9 @@
   assert(verify_material(pos, strongSide, 2 * KnightValueMg, 0));
   assert(verify_material(pos, weakSide, VALUE_ZERO, 1));
 
-<<<<<<< HEAD
-  Value result =  2 * KnightValueEg
-                - PawnValueEg
-                + PushToEdges[map_to_standard_board(pos, pos.square<KING>(weakSide))];
-=======
   Value result =      PawnValueEg
-               +  2 * PushToEdges[pos.square<KING>(weakSide)]
+               +  2 * PushToEdges[map_to_standard_board(pos, pos.square<KING>(weakSide))]
                - 10 * relative_rank(weakSide, pos.square<PAWN>(weakSide));
->>>>>>> ab930f8d
 
   return strongSide == pos.side_to_move() ? result : -result;
 }
@@ -403,7 +392,7 @@
   if (   pos.count<FERS>(strongSide) >= 3
       && ( DarkSquares & pos.pieces(strongSide, FERS))
       && (~DarkSquares & pos.pieces(strongSide, FERS)))
-      result = std::min(result + VALUE_KNOWN_WIN, VALUE_MATE_IN_MAX_PLY - 1);
+      result = std::min(result + VALUE_KNOWN_WIN, VALUE_TB_WIN_IN_MAX_PLY - 1);
   else if (pos.count<FERS>(strongSide) + pos.count<PAWN>(strongSide) < 3)
       return VALUE_DRAW;
   else
