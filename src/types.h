/*
  Stockfish, a UCI chess playing engine derived from Glaurung 2.1
  Copyright (C) 2004-2008 Tord Romstad (Glaurung author)
  Copyright (C) 2008-2015 Marco Costalba, Joona Kiiski, Tord Romstad
  Copyright (C) 2015-2019 Marco Costalba, Joona Kiiski, Gary Linscott, Tord Romstad

  Stockfish is free software: you can redistribute it and/or modify
  it under the terms of the GNU General Public License as published by
  the Free Software Foundation, either version 3 of the License, or
  (at your option) any later version.

  Stockfish is distributed in the hope that it will be useful,
  but WITHOUT ANY WARRANTY; without even the implied warranty of
  MERCHANTABILITY or FITNESS FOR A PARTICULAR PURPOSE.  See the
  GNU General Public License for more details.

  You should have received a copy of the GNU General Public License
  along with this program.  If not, see <http://www.gnu.org/licenses/>.
*/

#ifndef TYPES_H_INCLUDED
#define TYPES_H_INCLUDED

/// When compiling with provided Makefile (e.g. for Linux and OSX), configuration
/// is done automatically. To get started type 'make help'.
///
/// When Makefile is not used (e.g. with Microsoft Visual Studio) some switches
/// need to be set manually:
///
/// -DNDEBUG      | Disable debugging mode. Always use this for release.
///
/// -DNO_PREFETCH | Disable use of prefetch asm-instruction. You may need this to
///               | run on some very old machines.
///
/// -DUSE_POPCNT  | Add runtime support for use of popcnt asm-instruction. Works
///               | only in 64-bit mode and requires hardware with popcnt support.
///
/// -DUSE_PEXT    | Add runtime support for use of pext asm-instruction. Works
///               | only in 64-bit mode and requires hardware with pext support.

#include <cassert>
#include <cctype>
#include <climits>
#include <cstdint>
#include <cstdlib>

#if defined(_MSC_VER)
// Disable some silly and noisy warning from MSVC compiler
#pragma warning(disable: 4127) // Conditional expression is constant
#pragma warning(disable: 4146) // Unary minus operator applied to unsigned type
#pragma warning(disable: 4800) // Forcing value to bool 'true' or 'false'
#endif

/// Predefined macros hell:
///
/// __GNUC__           Compiler is gcc, Clang or Intel on Linux
/// __INTEL_COMPILER   Compiler is Intel
/// _MSC_VER           Compiler is MSVC or Intel on Windows
/// _WIN32             Building on Windows (any)
/// _WIN64             Building on Windows 64 bit

#if defined(_WIN64) && defined(_MSC_VER) // No Makefile used
#  include <intrin.h> // Microsoft header for _BitScanForward64()
#  define IS_64BIT
#endif

#if defined(USE_POPCNT) && (defined(__INTEL_COMPILER) || defined(_MSC_VER))
#  include <nmmintrin.h> // Intel and Microsoft header for _mm_popcnt_u64()
#endif

#if !defined(NO_PREFETCH) && (defined(__INTEL_COMPILER) || defined(_MSC_VER))
#  include <xmmintrin.h> // Intel and Microsoft header for _mm_prefetch()
#endif

#if defined(USE_PEXT)
#  include <immintrin.h> // Header for _pext_u64() intrinsic
#  ifdef LARGEBOARDS
#    define pext(b, m) (_pext_u64(b, m) ^ (_pext_u64(b >> 64, m >> 64) << popcount((m << 64) >> 64)))
#  else
#    define pext(b, m) _pext_u64(b, m)
#  endif
#else
#  define pext(b, m) 0
#endif

#ifdef USE_POPCNT
constexpr bool HasPopCnt = true;
#else
constexpr bool HasPopCnt = false;
#endif

#ifdef USE_PEXT
constexpr bool HasPext = true;
#else
constexpr bool HasPext = false;
#endif

#ifdef IS_64BIT
constexpr bool Is64Bit = true;
#else
constexpr bool Is64Bit = false;
#endif

typedef uint64_t Key;
#ifdef LARGEBOARDS
typedef unsigned __int128 Bitboard;
constexpr int SQUARE_BITS = 7;
#else
typedef uint64_t Bitboard;
constexpr int SQUARE_BITS = 6;
#endif

constexpr int MAX_MOVES = 512;
constexpr int MAX_PLY   = 128;

/// A move needs 16 bits to be stored
///
/// bit  0- 5: destination square (from 0 to 63)
/// bit  6-11: origin square (from 0 to 63)
/// bit 12-13: promotion piece type - 2 (from KNIGHT-2 to QUEEN-2)
/// bit 14-15: special move flag: promotion (1), en passant (2), castling (3)
/// NOTE: EN-PASSANT bit is set only when a pawn can be captured
///
/// Special cases are MOVE_NONE and MOVE_NULL. We can sneak these in because in
/// any normal move destination square is always different from origin square
/// while MOVE_NONE and MOVE_NULL have the same origin and destination square.

enum Move : int {
  MOVE_NONE,
  MOVE_NULL = 1 + (1 << SQUARE_BITS)
};

enum MoveType : int {
  NORMAL,
  ENPASSANT          = 1 << (2 * SQUARE_BITS),
  CASTLING           = 2 << (2 * SQUARE_BITS),
  PROMOTION          = 3 << (2 * SQUARE_BITS),
  DROP               = 4 << (2 * SQUARE_BITS),
  PIECE_PROMOTION    = 5 << (2 * SQUARE_BITS),
  PIECE_DEMOTION     = 6 << (2 * SQUARE_BITS),
};

constexpr int MOVE_TYPE_BITS = 4;

enum Color {
  WHITE, BLACK, COLOR_NB = 2
};

enum CastlingSide {
  KING_SIDE, QUEEN_SIDE, CASTLING_SIDE_NB = 2
};

enum CastlingRight {
  NO_CASTLING,
  WHITE_OO,
  WHITE_OOO = WHITE_OO << 1,
  BLACK_OO  = WHITE_OO << 2,
  BLACK_OOO = WHITE_OO << 3,
  ANY_CASTLING = WHITE_OO | WHITE_OOO | BLACK_OO | BLACK_OOO,
  CASTLING_RIGHT_NB = 16
};

enum CheckCount : int {
  CHECKS_0 = 0, CHECKS_NB = 11
};

enum CountingRule {
  NO_COUNTING, MAKRUK_COUNTING, ASEAN_COUNTING
};

enum Phase {
  PHASE_ENDGAME,
  PHASE_MIDGAME = 128,
  MG = 0, EG = 1, PHASE_NB = 2
};

enum ScaleFactor {
  SCALE_FACTOR_DRAW    = 0,
  SCALE_FACTOR_NORMAL  = 64,
  SCALE_FACTOR_MAX     = 128,
  SCALE_FACTOR_NONE    = 255
};

enum Bound {
  BOUND_NONE,
  BOUND_UPPER,
  BOUND_LOWER,
  BOUND_EXACT = BOUND_UPPER | BOUND_LOWER
};

enum Value : int {
  VALUE_ZERO      = 0,
  VALUE_DRAW      = 0,
  VALUE_KNOWN_WIN = 10000,
  VALUE_MATE      = 32000,
  VALUE_INFINITE  = 32001,
  VALUE_NONE      = 32002,

  VALUE_MATE_IN_MAX_PLY  =  VALUE_MATE - 2 * MAX_PLY,
  VALUE_MATED_IN_MAX_PLY = -VALUE_MATE + 2 * MAX_PLY,

  PawnValueMg              = 136,   PawnValueEg              = 208,
  KnightValueMg            = 782,   KnightValueEg            = 865,
  BishopValueMg            = 830,   BishopValueEg            = 918,
  RookValueMg              = 1289,  RookValueEg              = 1378,
  QueenValueMg             = 2529,  QueenValueEg             = 2687,
  FersValueMg              = 400,   FersValueEg              = 400,
  AlfilValueMg             = 300,   AlfilValueEg             = 300,
  SilverValueMg            = 600,   SilverValueEg            = 600,
  AiwokValueMg             = 2500,  AiwokValueEg             = 2500,
  BersValueMg              = 2000,  BersValueEg              = 2000,
  ArchbishopValueMg        = 2000,  ArchbishopValueEg        = 2000,
  ChancellorValueMg        = 2300,  ChancellorValueEg        = 2300,
  AmazonValueMg            = 3000,  AmazonValueEg            = 3000,
  KnibisValueMg            = 800,   KnibisValueEg            = 800,
  BiskniValueMg            = 800,   BiskniValueEg            = 800,
  ShogiPawnValueMg         = 100,   ShogiPawnValueEg         = 100,
  LanceValueMg             = 300,   LanceValueEg             = 300,
  ShogiKnightValueMg       = 300,   ShogiKnightValueEg       = 300,
  EuroShogiKnightValueMg   = 400,   EuroShogiKnightValueEg   = 400,
  GoldValueMg              = 600,   GoldValueEg              = 600,
  HorseValueMg             = 1500,  HorseValueEg             = 1500,
  ClobberPieceValueMg      = 300,   ClobberPieceValueEg      = 300,
  BreakthroughPieceValueMg = 300,   BreakthroughPieceValueEg = 300,
  ImmobilePieceValueMg     = 100,   ImmobilePieceValueEg     = 100,
  WazirValueMg             = 400,   WazirValueEg             = 400,
  CommonerValueMg          = 600,   CommonerValueEg          = 600,

  MidgameLimit  = 15258, EndgameLimit  = 3915
};

constexpr int PIECE_TYPE_BITS = 5; // PIECE_TYPE_NB = pow(2, PIECE_TYPE_BITS)

enum PieceType {
  NO_PIECE_TYPE, PAWN, KNIGHT, BISHOP, ROOK, QUEEN,
  FERS, MET = FERS, ALFIL, SILVER, KHON = SILVER, AIWOK, BERS, DRAGON = BERS,
  ARCHBISHOP, CHANCELLOR, AMAZON, KNIBIS, BISKNI,
  SHOGI_PAWN, LANCE, SHOGI_KNIGHT, EUROSHOGI_KNIGHT, GOLD, HORSE,
  CLOBBER_PIECE, BREAKTHROUGH_PIECE, IMMOBILE_PIECE, WAZIR, COMMONER, KING,
  ALL_PIECES = 0,

  PIECE_TYPE_NB = 1 << PIECE_TYPE_BITS
};
static_assert(KING < PIECE_TYPE_NB, "KING exceeds PIECE_TYPE_NB.");
static_assert(PIECE_TYPE_BITS <= 6, "PIECE_TYPE uses more than 6 bit");
static_assert(!(PIECE_TYPE_NB & (PIECE_TYPE_NB - 1)), "PIECE_TYPE_NB is not a power of 2");

static_assert(2 * SQUARE_BITS + MOVE_TYPE_BITS + 2 * PIECE_TYPE_BITS <= 32, "Move encoding uses more than 32 bits");

enum Piece {
  NO_PIECE,
  PIECE_NB = 2 * PIECE_TYPE_NB
};

extern Value PieceValue[PHASE_NB][PIECE_NB];

enum Depth : int {

  ONE_PLY = 1,

  DEPTH_ZERO          =  0 * ONE_PLY,
  DEPTH_QS_CHECKS     =  0 * ONE_PLY,
  DEPTH_QS_NO_CHECKS  = -1 * ONE_PLY,
  DEPTH_QS_RECAPTURES = -5 * ONE_PLY,

  DEPTH_NONE = -6 * ONE_PLY,
  DEPTH_MAX  = MAX_PLY * ONE_PLY
};

static_assert(!(ONE_PLY & (ONE_PLY - 1)), "ONE_PLY is not a power of 2");

enum Square : int {
#ifdef LARGEBOARDS
  SQ_A1, SQ_B1, SQ_C1, SQ_D1, SQ_E1, SQ_F1, SQ_G1, SQ_H1, SQ_I1, SQ_J1, SQ_K1, SQ_L1,
  SQ_A2, SQ_B2, SQ_C2, SQ_D2, SQ_E2, SQ_F2, SQ_G2, SQ_H2, SQ_I2, SQ_J2, SQ_K2, SQ_L2,
  SQ_A3, SQ_B3, SQ_C3, SQ_D3, SQ_E3, SQ_F3, SQ_G3, SQ_H3, SQ_I3, SQ_J3, SQ_K3, SQ_L3,
  SQ_A4, SQ_B4, SQ_C4, SQ_D4, SQ_E4, SQ_F4, SQ_G4, SQ_H4, SQ_I4, SQ_J4, SQ_K4, SQ_L4,
  SQ_A5, SQ_B5, SQ_C5, SQ_D5, SQ_E5, SQ_F5, SQ_G5, SQ_H5, SQ_I5, SQ_J5, SQ_K5, SQ_L5,
  SQ_A6, SQ_B6, SQ_C6, SQ_D6, SQ_E6, SQ_F6, SQ_G6, SQ_H6, SQ_I6, SQ_J6, SQ_K6, SQ_L6,
  SQ_A7, SQ_B7, SQ_C7, SQ_D7, SQ_E7, SQ_F7, SQ_G7, SQ_H7, SQ_I7, SQ_J7, SQ_K7, SQ_L7,
  SQ_A8, SQ_B8, SQ_C8, SQ_D8, SQ_E8, SQ_F8, SQ_G8, SQ_H8, SQ_I8, SQ_J8, SQ_K8, SQ_L8,
  SQ_A9, SQ_B9, SQ_C9, SQ_D9, SQ_E9, SQ_F9, SQ_G9, SQ_H9, SQ_I9, SQ_J9, SQ_K9, SQ_L9,
  SQ_A10, SQ_B10, SQ_C10, SQ_D10, SQ_E10, SQ_F10, SQ_G10, SQ_H10, SQ_I10, SQ_J10, SQ_K10, SQ_L10,
#else
  SQ_A1, SQ_B1, SQ_C1, SQ_D1, SQ_E1, SQ_F1, SQ_G1, SQ_H1,
  SQ_A2, SQ_B2, SQ_C2, SQ_D2, SQ_E2, SQ_F2, SQ_G2, SQ_H2,
  SQ_A3, SQ_B3, SQ_C3, SQ_D3, SQ_E3, SQ_F3, SQ_G3, SQ_H3,
  SQ_A4, SQ_B4, SQ_C4, SQ_D4, SQ_E4, SQ_F4, SQ_G4, SQ_H4,
  SQ_A5, SQ_B5, SQ_C5, SQ_D5, SQ_E5, SQ_F5, SQ_G5, SQ_H5,
  SQ_A6, SQ_B6, SQ_C6, SQ_D6, SQ_E6, SQ_F6, SQ_G6, SQ_H6,
  SQ_A7, SQ_B7, SQ_C7, SQ_D7, SQ_E7, SQ_F7, SQ_G7, SQ_H7,
  SQ_A8, SQ_B8, SQ_C8, SQ_D8, SQ_E8, SQ_F8, SQ_G8, SQ_H8,
#endif
  SQ_NONE,

#ifdef LARGEBOARDS
  SQUARE_NB = 120,
  SQUARE_BIT_MASK = 127,
#else
  SQUARE_NB = 64,
  SQUARE_BIT_MASK = 63,
#endif
  SQ_MAX = SQUARE_NB - 1
};

enum Direction : int {
#ifdef LARGEBOARDS
  NORTH =  12,
#else
  NORTH =  8,
#endif
  EAST  =  1,
  SOUTH = -NORTH,
  WEST  = -EAST,

  NORTH_EAST = NORTH + EAST,
  SOUTH_EAST = SOUTH + EAST,
  SOUTH_WEST = SOUTH + WEST,
  NORTH_WEST = NORTH + WEST
};

enum File : int {
#ifdef LARGEBOARDS
  FILE_A, FILE_B, FILE_C, FILE_D, FILE_E, FILE_F, FILE_G, FILE_H, FILE_I, FILE_J, FILE_K, FILE_L,
#else
  FILE_A, FILE_B, FILE_C, FILE_D, FILE_E, FILE_F, FILE_G, FILE_H,
#endif
  FILE_NB,
  FILE_MAX = FILE_NB - 1
};

enum Rank : int {
#ifdef LARGEBOARDS
  RANK_1, RANK_2, RANK_3, RANK_4, RANK_5, RANK_6, RANK_7, RANK_8, RANK_9, RANK_10,
#else
  RANK_1, RANK_2, RANK_3, RANK_4, RANK_5, RANK_6, RANK_7, RANK_8,
#endif
  RANK_NB,
  RANK_MAX = RANK_NB - 1
};


/// Score enum stores a middlegame and an endgame value in a single integer (enum).
/// The least significant 16 bits are used to store the middlegame value and the
/// upper 16 bits are used to store the endgame value. We have to take care to
/// avoid left-shifting a signed int to avoid undefined behavior.
enum Score : int { SCORE_ZERO };

constexpr Score make_score(int mg, int eg) {
  return Score((int)((unsigned int)eg << 16) + mg);
}

/// Extracting the signed lower and upper 16 bits is not so trivial because
/// according to the standard a simple cast to short is implementation defined
/// and so is a right shift of a signed integer.
inline Value eg_value(Score s) {
  union { uint16_t u; int16_t s; } eg = { uint16_t(unsigned(s + 0x8000) >> 16) };
  return Value(eg.s);
}

inline Value mg_value(Score s) {
  union { uint16_t u; int16_t s; } mg = { uint16_t(unsigned(s)) };
  return Value(mg.s);
}

#define ENABLE_BASE_OPERATORS_ON(T)                                \
constexpr T operator+(T d1, T d2) { return T(int(d1) + int(d2)); } \
constexpr T operator-(T d1, T d2) { return T(int(d1) - int(d2)); } \
constexpr T operator-(T d) { return T(-int(d)); }                  \
inline T& operator+=(T& d1, T d2) { return d1 = d1 + d2; }         \
inline T& operator-=(T& d1, T d2) { return d1 = d1 - d2; }

#define ENABLE_INCR_OPERATORS_ON(T)                                \
inline T& operator++(T& d) { return d = T(int(d) + 1); }           \
inline T& operator--(T& d) { return d = T(int(d) - 1); }

#define ENABLE_FULL_OPERATORS_ON(T)                                \
ENABLE_BASE_OPERATORS_ON(T)                                        \
ENABLE_INCR_OPERATORS_ON(T)                                        \
constexpr T operator*(int i, T d) { return T(i * int(d)); }        \
constexpr T operator*(T d, int i) { return T(int(d) * i); }        \
constexpr T operator/(T d, int i) { return T(int(d) / i); }        \
constexpr int operator/(T d1, T d2) { return int(d1) / int(d2); }  \
inline T& operator*=(T& d, int i) { return d = T(int(d) * i); }    \
inline T& operator/=(T& d, int i) { return d = T(int(d) / i); }

ENABLE_FULL_OPERATORS_ON(Value)
ENABLE_FULL_OPERATORS_ON(CheckCount)
ENABLE_FULL_OPERATORS_ON(Depth)
ENABLE_FULL_OPERATORS_ON(Direction)

ENABLE_INCR_OPERATORS_ON(PieceType)
ENABLE_INCR_OPERATORS_ON(Piece)
ENABLE_INCR_OPERATORS_ON(Color)
ENABLE_INCR_OPERATORS_ON(Square)
ENABLE_INCR_OPERATORS_ON(File)
ENABLE_INCR_OPERATORS_ON(Rank)

ENABLE_BASE_OPERATORS_ON(Score)

#undef ENABLE_FULL_OPERATORS_ON
#undef ENABLE_INCR_OPERATORS_ON
#undef ENABLE_BASE_OPERATORS_ON

/// Additional operators to add integers to a Value
constexpr Value operator+(Value v, int i) { return Value(int(v) + i); }
constexpr Value operator-(Value v, int i) { return Value(int(v) - i); }
inline Value& operator+=(Value& v, int i) { return v = v + i; }
inline Value& operator-=(Value& v, int i) { return v = v - i; }

/// Additional operators to add a Direction to a Square
constexpr Square operator+(Square s, Direction d) { return Square(int(s) + int(d)); }
constexpr Square operator-(Square s, Direction d) { return Square(int(s) - int(d)); }
inline Square& operator+=(Square& s, Direction d) { return s = s + d; }
inline Square& operator-=(Square& s, Direction d) { return s = s - d; }

/// Only declared but not defined. We don't want to multiply two scores due to
/// a very high risk of overflow. So user should explicitly convert to integer.
Score operator*(Score, Score) = delete;

/// Division of a Score must be handled separately for each term
inline Score operator/(Score s, int i) {
  return make_score(mg_value(s) / i, eg_value(s) / i);
}

/// Multiplication of a Score by an integer. We check for overflow in debug mode.
inline Score operator*(Score s, int i) {

  Score result = Score(int(s) * i);

  assert(eg_value(result) == (i * eg_value(s)));
  assert(mg_value(result) == (i * mg_value(s)));
  assert((i == 0) || (result / i) == s);

  return result;
}

constexpr Color operator~(Color c) {
  return Color(c ^ BLACK); // Toggle color
}

constexpr Square operator~(Square s) {
#ifdef LARGEBOARDS
  return Square(s - FILE_NB * (s / FILE_NB * 2 - RANK_MAX)); // Vertical flip SQ_A1 -> SQ_A10
#else
  return Square(s ^ SQ_A8); // Vertical flip SQ_A1 -> SQ_A8
#endif
}

constexpr File operator~(File f) {
  return File(FILE_MAX - f); // Horizontal flip FILE_A -> FILE_H
}

constexpr Rank operator~(Rank r) {
  return Rank(RANK_MAX - r); // Vertical flip Rank_1 -> Rank_8
}

constexpr Piece operator~(Piece pc) {
  return Piece(pc ^ PIECE_TYPE_NB); // Swap color of piece BLACK KNIGHT -> WHITE KNIGHT
}

constexpr CastlingRight operator|(Color c, CastlingSide s) {
  return CastlingRight(WHITE_OO << ((s == QUEEN_SIDE) + 2 * c));
}

constexpr Value mate_in(int ply) {
  return VALUE_MATE - ply;
}

constexpr Value mated_in(int ply) {
  return -VALUE_MATE + ply;
}

constexpr Value convert_mate_value(Value v, int ply) {
  return  v ==  VALUE_MATE ? mate_in(ply)
        : v == -VALUE_MATE ? mated_in(ply)
        : v;
}

constexpr Square make_square(File f, Rank r) {
  return Square(r * FILE_NB + f);
}

constexpr Piece make_piece(Color c, PieceType pt) {
  return Piece((c << PIECE_TYPE_BITS) + pt);
}

constexpr PieceType type_of(Piece pc) {
  return PieceType(pc & (PIECE_TYPE_NB - 1));
}

inline Color color_of(Piece pc) {
  assert(pc != NO_PIECE);
  return Color(pc >> PIECE_TYPE_BITS);
}

constexpr bool is_ok(Square s) {
  return s >= SQ_A1 && s <= SQ_MAX;
}

constexpr File file_of(Square s) {
  return File(s % FILE_NB);
}

constexpr Rank rank_of(Square s) {
  return Rank(s / FILE_NB);
}

constexpr Rank relative_rank(Color c, Rank r, Rank maxRank = RANK_8) {
  return Rank(c == WHITE ? r : maxRank - r);
}

constexpr Rank relative_rank(Color c, Square s, Rank maxRank = RANK_8) {
  return relative_rank(c, rank_of(s), maxRank);
}

constexpr Square relative_square(Color c, Square s, Rank maxRank = RANK_8) {
  return make_square(file_of(s), relative_rank(c, s, maxRank));
}

<<<<<<< HEAD
inline bool opposite_colors(Square s1, Square s2) {
#ifdef LARGEBOARDS
  return int(s1 - (s1 % FILE_NB)) ^ int(s2 - (s2 % FILE_NB));
#else
  int s = int(s1) ^ int(s2);
  return ((s >> 3) ^ s) & 1;
#endif
}

=======
>>>>>>> a8e903c3
constexpr Direction pawn_push(Color c) {
  return c == WHITE ? NORTH : SOUTH;
}

inline MoveType type_of(Move m) {
  return MoveType(m & (15 << (2 * SQUARE_BITS)));
}

constexpr Square to_sq(Move m) {
  return Square(m & SQUARE_BIT_MASK);
}

inline Square from_sq(Move m) {
  if (type_of(m) == DROP)
      return SQ_NONE;
  return Square((m >> SQUARE_BITS) & SQUARE_BIT_MASK);
}

inline int from_to(Move m) {
 return to_sq(m) + (from_sq(m) << SQUARE_BITS);
}

inline PieceType promotion_type(Move m) {
  return type_of(m) == PROMOTION ? PieceType((m >> (2 * SQUARE_BITS + MOVE_TYPE_BITS)) & (PIECE_TYPE_NB - 1)) : NO_PIECE_TYPE;
}

constexpr Move make_move(Square from, Square to) {
  return Move((from << SQUARE_BITS) + to);
}

template<MoveType T>
inline Move make(Square from, Square to, PieceType pt = NO_PIECE_TYPE) {
  return Move((pt << (2 * SQUARE_BITS + MOVE_TYPE_BITS)) + T + (from << SQUARE_BITS) + to);
}

constexpr Move make_drop(Square to, PieceType pt_in_hand, PieceType pt_dropped) {
  return Move((pt_in_hand << (2 * SQUARE_BITS + MOVE_TYPE_BITS + PIECE_TYPE_BITS)) + (pt_dropped << (2 * SQUARE_BITS + MOVE_TYPE_BITS)) + DROP + to);
}

constexpr PieceType dropped_piece_type(Move m) {
  return PieceType((m >> (2 * SQUARE_BITS + MOVE_TYPE_BITS)) & (PIECE_TYPE_NB - 1));
}

constexpr PieceType in_hand_piece_type(Move m) {
  return PieceType((m >> (2 * SQUARE_BITS + MOVE_TYPE_BITS + PIECE_TYPE_BITS)) & (PIECE_TYPE_NB - 1));
}

inline bool is_ok(Move m) {
  return from_sq(m) != to_sq(m) || type_of(m) == PROMOTION; // Catch MOVE_NULL and MOVE_NONE
}

#endif // #ifndef TYPES_H_INCLUDED<|MERGE_RESOLUTION|>--- conflicted
+++ resolved
@@ -518,18 +518,6 @@
   return make_square(file_of(s), relative_rank(c, s, maxRank));
 }
 
-<<<<<<< HEAD
-inline bool opposite_colors(Square s1, Square s2) {
-#ifdef LARGEBOARDS
-  return int(s1 - (s1 % FILE_NB)) ^ int(s2 - (s2 % FILE_NB));
-#else
-  int s = int(s1) ^ int(s2);
-  return ((s >> 3) ^ s) & 1;
-#endif
-}
-
-=======
->>>>>>> a8e903c3
 constexpr Direction pawn_push(Color c) {
   return c == WHITE ? NORTH : SOUTH;
 }
