--- conflicted
+++ resolved
@@ -354,7 +354,6 @@
   return *this;
 }
 
-<<<<<<< HEAD
 void Option::set_combo(std::vector<std::string> newComboValues) {
     comboValues = newComboValues;
 }
@@ -373,8 +372,5 @@
 }
 
 } // namespace UCI
-=======
-} // namespace UCI
-
-} // namespace Stockfish
->>>>>>> 7ffae17f
+
+} // namespace Stockfish