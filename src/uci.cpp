/*
  Stockfish, a UCI chess playing engine derived from Glaurung 2.1
  Copyright (C) 2004-2008 Tord Romstad (Glaurung author)
  Copyright (C) 2008-2015 Marco Costalba, Joona Kiiski, Tord Romstad
  Copyright (C) 2015-2019 Marco Costalba, Joona Kiiski, Gary Linscott, Tord Romstad

  Stockfish is free software: you can redistribute it and/or modify
  it under the terms of the GNU General Public License as published by
  the Free Software Foundation, either version 3 of the License, or
  (at your option) any later version.

  Stockfish is distributed in the hope that it will be useful,
  but WITHOUT ANY WARRANTY; without even the implied warranty of
  MERCHANTABILITY or FITNESS FOR A PARTICULAR PURPOSE.  See the
  GNU General Public License for more details.

  You should have received a copy of the GNU General Public License
  along with this program.  If not, see <http://www.gnu.org/licenses/>.
*/

#include <cassert>
#include <iostream>
#include <sstream>
#include <string>

#include "evaluate.h"
#include "movegen.h"
#include "position.h"
#include "search.h"
#include "thread.h"
#include "timeman.h"
#include "tt.h"
#include "uci.h"
#include "syzygy/tbprobe.h"

using namespace std;

extern vector<string> setup_bench(const Position&, istream&);

namespace {

  // position() is called when engine receives the "position" UCI command.
  // The function sets up the position described in the given FEN string ("fen")
  // or the starting position ("startpos") and then makes the moves given in the
  // following move list ("moves").

  void position(Position& pos, istringstream& is, StateListPtr& states) {

    Move m;
    string token, fen;

    is >> token;
    // Parse as SFEN if specified
    bool sfen = token == "sfen";

    if (token == "startpos")
    {
        fen = variants.find(Options["UCI_Variant"])->second->startFen;
        is >> token; // Consume "moves" token if any
    }
    else if (token == "fen" || token == "sfen")
        while (is >> token && token != "moves")
            fen += token + " ";
    else
        return;

    states = StateListPtr(new std::deque<StateInfo>(1)); // Drop old and create a new one
    pos.set(variants.find(Options["UCI_Variant"])->second, fen, Options["UCI_Chess960"], &states->back(), Threads.main(), sfen);

    // Parse move list (if any)
    while (is >> token && (m = UCI::to_move(pos, token)) != MOVE_NONE)
    {
        states->emplace_back();
        pos.do_move(m, states->back());
    }
  }


  // setoption() is called when engine receives the "setoption" UCI command. The
  // function updates the UCI option ("name") to the given value ("value").

  void setoption(istringstream& is) {

    string token, name, value;

    is >> token; // Consume "name" token

    // Read option name (can contain spaces)
    while (is >> token && token != "value")
        name += (name.empty() ? "" : " ") + token;

    // Read option value (can contain spaces)
    while (is >> token)
        value += (value.empty() ? "" : " ") + token;

    if (Options.count(name))
        Options[name] = value;
    else
        sync_cout << "No such option: " << name << sync_endl;
  }


  // go() is called when engine receives the "go" UCI command. The function sets
  // the thinking time and other parameters from the input string, then starts
  // the search.

  void go(Position& pos, istringstream& is, StateListPtr& states) {

    Search::LimitsType limits;
    string token;
    bool ponderMode = false;

    limits.startTime = now(); // As early as possible!

    while (is >> token)
        if (token == "searchmoves")
            while (is >> token)
                limits.searchmoves.push_back(UCI::to_move(pos, token));

        else if (token == "wtime")     is >> limits.time[WHITE];
        else if (token == "btime")     is >> limits.time[BLACK];
        else if (token == "winc")      is >> limits.inc[WHITE];
        else if (token == "binc")      is >> limits.inc[BLACK];
        else if (token == "movestogo") is >> limits.movestogo;
        else if (token == "depth")     is >> limits.depth;
        else if (token == "nodes")     is >> limits.nodes;
        else if (token == "movetime")  is >> limits.movetime;
        else if (token == "mate")      is >> limits.mate;
        else if (token == "perft")     is >> limits.perft;
        else if (token == "infinite")  limits.infinite = 1;
        else if (token == "ponder")    ponderMode = true;

    Threads.start_thinking(pos, states, limits, ponderMode);
  }


  // bench() is called when engine receives the "bench" command. Firstly
  // a list of UCI commands is setup according to bench parameters, then
  // it is run one by one printing a summary at the end.

  void bench(Position& pos, istream& args, StateListPtr& states) {

    string token;
    uint64_t num, nodes = 0, cnt = 1;

    vector<string> list = setup_bench(pos, args);
    num = count_if(list.begin(), list.end(), [](string s) { return s.find("go ") == 0; });

    TimePoint elapsed = now();

    for (const auto& cmd : list)
    {
        istringstream is(cmd);
        is >> skipws >> token;

        if (token == "go")
        {
            cerr << "\nPosition: " << cnt++ << '/' << num << endl;
            go(pos, is, states);
            Threads.main()->wait_for_search_finished();
            nodes += Threads.nodes_searched();
        }
        else if (token == "setoption")  setoption(is);
        else if (token == "position")   position(pos, is, states);
        else if (token == "ucinewgame") { Search::clear(); elapsed = now(); } // Search::clear() may take some while
    }

    elapsed = now() - elapsed + 1; // Ensure positivity to avoid a 'divide by zero'

    dbg_print(); // Just before exiting

    cerr << "\n==========================="
         << "\nTotal time (ms) : " << elapsed
         << "\nNodes searched  : " << nodes
         << "\nNodes/second    : " << 1000 * nodes / elapsed << endl;
  }

  // load() is called when engine receives the "load" command.
  // The function reads variant configuration files.

  void load(istringstream& is) {

    string token;
    while (is >> token)
        Options["VariantPath"] = token;
  }

} // namespace


/// UCI::loop() waits for a command from stdin, parses it and calls the appropriate
/// function. Also intercepts EOF from stdin to ensure gracefully exiting if the
/// GUI dies unexpectedly. When called with some command line arguments, e.g. to
/// run 'bench', once the command is executed the function returns immediately.
/// In addition to the UCI ones, also some additional debug commands are supported.

void UCI::loop(int argc, char* argv[]) {

  Position pos;
  string token, cmd;
  StateListPtr states(new std::deque<StateInfo>(1));

<<<<<<< HEAD
  assert(variants.find(Options["UCI_Variant"])->second != nullptr);
  pos.set(variants.find(Options["UCI_Variant"])->second, variants.find(Options["UCI_Variant"])->second->startFen, false, &states->back(), uiThread.get());
=======
  pos.set(StartFEN, false, &states->back(), Threads.main());
>>>>>>> 7e89a716

  for (int i = 1; i < argc; ++i)
      cmd += std::string(argv[i]) + " ";

  do {
      if (argc == 1 && !getline(cin, cmd)) // Block here waiting for input or EOF
          cmd = "quit";

      istringstream is(cmd);

      token.clear(); // Avoid a stale if getline() returns empty or blank line
      is >> skipws >> token;

      if (    token == "quit"
          ||  token == "stop")
          Threads.stop = true;

      // The GUI sends 'ponderhit' to tell us the user has played the expected move.
      // So 'ponderhit' will be sent if we were told to ponder on the same move the
      // user has played. We should continue searching but switch from pondering to
      // normal search.
      else if (token == "ponderhit")
          Threads.main()->ponder = false; // Switch to normal search

      else if (token == "uci" || token == "usi")
      {
          Options["Protocol"] = token;
          sync_cout << "id name " << engine_info(true)
                    << "\n"       << Options
                    << "\n" << token << "ok"  << sync_endl;
      }

      else if (token == "setoption")  setoption(is);
      else if (token == "go")         go(pos, is, states);
      else if (token == "position")   position(pos, is, states);
      else if (token == "ucinewgame" || token == "usinewgame") Search::clear();
      else if (token == "isready")    sync_cout << "readyok" << sync_endl;

      // Additional custom non-UCI commands, mainly for debugging.
      // Do not use these commands during a search!
      else if (token == "flip")  pos.flip();
      else if (token == "bench") bench(pos, is, states);
      else if (token == "d")     sync_cout << pos << sync_endl;
      else if (token == "eval")  sync_cout << Eval::trace(pos) << sync_endl;
      else if (token == "load")  { load(is); argc = 1; } // continue reading stdin
      else
          sync_cout << "Unknown command: " << cmd << sync_endl;

  } while (token != "quit" && argc == 1); // Command line args are one-shot
}


/// UCI::value() converts a Value to a string suitable for use with the UCI
/// protocol specification:
///
/// cp <x>    The score from the engine's point of view in centipawns.
/// mate <y>  Mate in y moves, not plies. If the engine is getting mated
///           use negative values for y.

string UCI::value(Value v) {

  assert(-VALUE_INFINITE < v && v < VALUE_INFINITE);

  stringstream ss;

  if (abs(v) < VALUE_MATE - MAX_PLY)
      ss << "cp " << v * 100 / PawnValueEg;
  else if (Options["Protocol"] == "usi")
      // In USI, mate distance is given in ply
      ss << "mate " << (v > 0 ? VALUE_MATE - v : -VALUE_MATE - v);
  else
      ss << "mate " << (v > 0 ? VALUE_MATE - v + 1 : -VALUE_MATE - v - 1) / 2;

  return ss.str();
}


/// UCI::square() converts a Square to a string in algebraic notation (g1, a7, etc.)

std::string UCI::square(const Position& pos, Square s) {
#ifdef LARGEBOARDS
  if (Options["Protocol"] == "usi")
      return rank_of(s) < RANK_10 ? std::string{ char('1' + pos.max_file() - file_of(s)), char('a' + pos.max_rank() - rank_of(s)) }
                                  : std::string{ char('0' + (pos.max_file() - file_of(s) + 1) / 10),
                                                 char('0' + (pos.max_file() - file_of(s) + 1) % 10),
                                                 char('a' + pos.max_rank() - rank_of(s)) };
  else
      return rank_of(s) < RANK_10 ? std::string{ char('a' + file_of(s)), char('1' + (rank_of(s) % 10)) }
                                  : std::string{ char('a' + file_of(s)), char('0' + ((rank_of(s) + 1) / 10)),
                                                 char('0' + ((rank_of(s) + 1) % 10)) };
#else
  return Options["Protocol"] == "usi" ? std::string{ char('1' + pos.max_file() - file_of(s)), char('a' + pos.max_rank() - rank_of(s)) }
                                      : std::string{ char('a' + file_of(s)), char('1' + rank_of(s)) };
#endif
}

/// UCI::dropped_piece() generates a piece label string from a Move.

string UCI::dropped_piece(const Position& pos, Move m) {
  assert(type_of(m) == DROP);
  if (dropped_piece_type(m) == pos.promoted_piece_type(in_hand_piece_type(m)))
      // Dropping as promoted piece
      return std::string{'+', pos.piece_to_char()[in_hand_piece_type(m)]};
  else
      return std::string{pos.piece_to_char()[dropped_piece_type(m)]};
}


/// UCI::move() converts a Move to a string in coordinate notation (g1f3, a7a8q).
/// The only special case is castling, where we print in the e1g1 notation in
/// normal chess mode, and in e1h1 notation in chess960 mode. Internally all
/// castling moves are always encoded as 'king captures rook'.

string UCI::move(const Position& pos, Move m) {

  Square from = from_sq(m);
  Square to = to_sq(m);

  if (m == MOVE_NONE)
      return "(none)";

  if (m == MOVE_NULL)
      return "0000";

  if (is_gating(m) && gating_square(m) == to)
      from = to_sq(m), to = from_sq(m);
  else if (type_of(m) == CASTLING && !pos.is_chess960())
      to = make_square(to > from ? pos.castling_kingside_file() : pos.castling_queenside_file(), rank_of(from));

  string move = (type_of(m) == DROP ? UCI::dropped_piece(pos, m) + (Options["Protocol"] == "usi" ? '*' : '@')
                                    : UCI::square(pos, from)) + UCI::square(pos, to);

  if (type_of(m) == PROMOTION)
      move += pos.piece_to_char()[make_piece(BLACK, promotion_type(m))];
  else if (type_of(m) == PIECE_PROMOTION)
      move += '+';
  else if (type_of(m) == PIECE_DEMOTION)
      move += '-';
  else if (is_gating(m))
      move += pos.piece_to_char()[make_piece(BLACK, gating_type(m))];

  return move;
}


/// UCI::to_move() converts a string representing a move in coordinate notation
/// (g1f3, a7a8q) to the corresponding legal Move, if any.

Move UCI::to_move(const Position& pos, string& str) {

  if (str.length() == 5)
  {
      if (str[4] == '=')
          // shogi moves refraining from promotion might use equals sign
          str.pop_back();
      else
          // Junior could send promotion piece in uppercase
          str[4] = char(tolower(str[4]));
  }

  for (const auto& m : MoveList<LEGAL>(pos))
      if (str == UCI::move(pos, m))
          return m;

  return MOVE_NONE;
}<|MERGE_RESOLUTION|>--- conflicted
+++ resolved
@@ -200,12 +200,8 @@
   string token, cmd;
   StateListPtr states(new std::deque<StateInfo>(1));
 
-<<<<<<< HEAD
   assert(variants.find(Options["UCI_Variant"])->second != nullptr);
-  pos.set(variants.find(Options["UCI_Variant"])->second, variants.find(Options["UCI_Variant"])->second->startFen, false, &states->back(), uiThread.get());
-=======
-  pos.set(StartFEN, false, &states->back(), Threads.main());
->>>>>>> 7e89a716
+  pos.set(variants.find(Options["UCI_Variant"])->second, variants.find(Options["UCI_Variant"])->second->startFen, false, &states->back(), Threads.main());
 
   for (int i = 1; i < argc; ++i)
       cmd += std::string(argv[i]) + " ";
