/*
  Stockfish, a UCI chess playing engine derived from Glaurung 2.1
  Copyright (C) 2004-2008 Tord Romstad (Glaurung author)
  Copyright (C) 2008-2015 Marco Costalba, Joona Kiiski, Tord Romstad
  Copyright (C) 2015-2020 Marco Costalba, Joona Kiiski, Gary Linscott, Tord Romstad

  Stockfish is free software: you can redistribute it and/or modify
  it under the terms of the GNU General Public License as published by
  the Free Software Foundation, either version 3 of the License, or
  (at your option) any later version.

  Stockfish is distributed in the hope that it will be useful,
  but WITHOUT ANY WARRANTY; without even the implied warranty of
  MERCHANTABILITY or FITNESS FOR A PARTICULAR PURPOSE.  See the
  GNU General Public License for more details.

  You should have received a copy of the GNU General Public License
  along with this program.  If not, see <http://www.gnu.org/licenses/>.
*/

#include <cassert>
#include <numeric>
#include <vector>
#include <bitset>

#include "bitboard.h"
#include "types.h"

namespace {

  // There are 24 possible pawn squares: files A to D and ranks from 2 to 7.
  // Positions with the pawn on files E to H will be mirrored before probing.
  constexpr unsigned MAX_INDEX = 2*24*64*64; // stm * psq * wksq * bksq = 196608

  std::bitset<MAX_INDEX> KPKBitbase;

  // A KPK bitbase index is an integer in [0, IndexMax] range
  //
  // Information is mapped in a way that minimizes the number of iterations:
  //
  // bit  0- 5: white king square (from SQ_A1 to SQ_H8)
  // bit  6-11: black king square (from SQ_A1 to SQ_H8)
  // bit    12: side to move (WHITE or BLACK)
  // bit 13-14: white pawn file (from FILE_A to FILE_D)
  // bit 15-17: white pawn RANK_7 - rank (from RANK_7 - RANK_7 to RANK_7 - RANK_2)
  unsigned index(Color stm, Square bksq, Square wksq, Square psq) {
    return int(wksq) | (bksq << 6) | (stm << 12) | (file_of(psq) << 13) | ((RANK_7 - rank_of(psq)) << 15);
  }

  enum Result {
    INVALID = 0,
    UNKNOWN = 1,
    DRAW    = 2,
    WIN     = 4
  };

  Result& operator|=(Result& r, Result v) { return r = Result(r | v); }

  struct KPKPosition {
    KPKPosition() = default;
    explicit KPKPosition(unsigned idx);
    operator Result() const { return result; }
    Result classify(const std::vector<KPKPosition>& db);

    Color stm;
    Square ksq[COLOR_NB], psq;
    Result result;
  };

} // namespace


bool Bitbases::probe(Square wksq, Square wpsq, Square bksq, Color stm) {

  assert(file_of(wpsq) <= FILE_D);

  return KPKBitbase[index(stm, bksq, wksq, wpsq)];
}


void Bitbases::init() {

#ifdef LARGEBOARDS
    // Bitbases are not working for large-board version
    return;
#endif

  std::vector<KPKPosition> db(MAX_INDEX);
  unsigned idx, repeat = 1;

  // Initialize db with known win / draw positions
  for (idx = 0; idx < MAX_INDEX; ++idx)
      db[idx] = KPKPosition(idx);

  // Iterate through the positions until none of the unknown positions can be
  // changed to either wins or draws (15 cycles needed).
  while (repeat)
      for (repeat = idx = 0; idx < MAX_INDEX; ++idx)
          repeat |= (db[idx] == UNKNOWN && db[idx].classify(db) != UNKNOWN);

  // Fill the bitbase with the decisive results
  for (idx = 0; idx < MAX_INDEX; ++idx)
      if (db[idx] == WIN)
          KPKBitbase.set(idx);
}


namespace {

  KPKPosition::KPKPosition(unsigned idx) {

    ksq[WHITE] = Square((idx >>  0) & 0x3F);
    ksq[BLACK] = Square((idx >>  6) & 0x3F);
    stm        = Color ((idx >> 12) & 0x01);
    psq        = make_square(File((idx >> 13) & 0x3), Rank(RANK_7 - ((idx >> 15) & 0x7)));

    // Check if two pieces are on the same square or if a king can be captured
    if (   distance(ksq[WHITE], ksq[BLACK]) <= 1
        || ksq[WHITE] == psq
        || ksq[BLACK] == psq
<<<<<<< HEAD
        || (us == WHITE && (PseudoAttacks[WHITE][PAWN][psq] & ksq[BLACK])))
=======
        || (stm == WHITE && (PawnAttacks[WHITE][psq] & ksq[BLACK])))
>>>>>>> 7ed817d7
        result = INVALID;

    // Immediate win if a pawn can be promoted without getting captured
    else if (   stm == WHITE
             && rank_of(psq) == RANK_7
<<<<<<< HEAD
             && ksq[us] != psq + NORTH
             && (    distance(ksq[~us], psq + NORTH) > 1
                 || (PseudoAttacks[us][KING][ksq[us]] & (psq + NORTH))))
        result = WIN;

    // Immediate draw if it is a stalemate or a king captures undefended pawn
    else if (   us == BLACK
             && (  !(PseudoAttacks[us][KING][ksq[us]] & ~(PseudoAttacks[us][KING][ksq[~us]] | PseudoAttacks[~us][PAWN][psq]))
                 || (PseudoAttacks[us][KING][ksq[us]] & psq & ~PseudoAttacks[us][KING][ksq[~us]])))
=======
             && ksq[stm] != psq + NORTH
             && (    distance(ksq[~stm], psq + NORTH) > 1
                 || (PseudoAttacks[KING][ksq[stm]] & (psq + NORTH))))
        result = WIN;

    // Immediate draw if it is a stalemate or a king captures undefended pawn
    else if (   stm == BLACK
             && (  !(PseudoAttacks[KING][ksq[stm]] & ~(PseudoAttacks[KING][ksq[~stm]] | PawnAttacks[~stm][psq]))
                 || (PseudoAttacks[KING][ksq[stm]] & psq & ~PseudoAttacks[KING][ksq[~stm]])))
>>>>>>> 7ed817d7
        result = DRAW;

    // Position will be classified later
    else
        result = UNKNOWN;
  }

  Result KPKPosition::classify(const std::vector<KPKPosition>& db) {

    // White to move: If one move leads to a position classified as WIN, the result
    // of the current position is WIN. If all moves lead to positions classified
    // as DRAW, the current position is classified as DRAW, otherwise the current
    // position is classified as UNKNOWN.
    //
    // Black to move: If one move leads to a position classified as DRAW, the result
    // of the current position is DRAW. If all moves lead to positions classified
    // as WIN, the position is classified as WIN, otherwise the current position is
    // classified as UNKNOWN.
    const Result Good = (stm == WHITE ? WIN   : DRAW);
    const Result Bad  = (stm == WHITE ? DRAW  : WIN);

    Result r = INVALID;
<<<<<<< HEAD
    Bitboard b = PseudoAttacks[Us][KING][ksq[Us]];
=======
    Bitboard b = PseudoAttacks[KING][ksq[stm]];
>>>>>>> 7ed817d7

    while (b)
        r |= stm == WHITE ? db[index(BLACK, ksq[BLACK] , pop_lsb(&b), psq)]
                          : db[index(WHITE, pop_lsb(&b),  ksq[WHITE], psq)];

    if (stm == WHITE)
    {
        if (rank_of(psq) < RANK_7)      // Single push
            r |= db[index(BLACK, ksq[BLACK], ksq[WHITE], psq + NORTH)];

        if (   rank_of(psq) == RANK_2   // Double push
            && psq + NORTH != ksq[WHITE]
            && psq + NORTH != ksq[BLACK])
            r |= db[index(BLACK, ksq[BLACK], ksq[WHITE], psq + NORTH + NORTH)];
    }

    return result = r & Good  ? Good  : r & UNKNOWN ? UNKNOWN : Bad;
  }

} // namespace<|MERGE_RESOLUTION|>--- conflicted
+++ resolved
@@ -118,37 +118,21 @@
     if (   distance(ksq[WHITE], ksq[BLACK]) <= 1
         || ksq[WHITE] == psq
         || ksq[BLACK] == psq
-<<<<<<< HEAD
-        || (us == WHITE && (PseudoAttacks[WHITE][PAWN][psq] & ksq[BLACK])))
-=======
-        || (stm == WHITE && (PawnAttacks[WHITE][psq] & ksq[BLACK])))
->>>>>>> 7ed817d7
+        || (stm == WHITE && (PseudoAttacks[WHITE][PAWN][psq] & ksq[BLACK])))
         result = INVALID;
 
     // Immediate win if a pawn can be promoted without getting captured
     else if (   stm == WHITE
              && rank_of(psq) == RANK_7
-<<<<<<< HEAD
-             && ksq[us] != psq + NORTH
-             && (    distance(ksq[~us], psq + NORTH) > 1
-                 || (PseudoAttacks[us][KING][ksq[us]] & (psq + NORTH))))
-        result = WIN;
-
-    // Immediate draw if it is a stalemate or a king captures undefended pawn
-    else if (   us == BLACK
-             && (  !(PseudoAttacks[us][KING][ksq[us]] & ~(PseudoAttacks[us][KING][ksq[~us]] | PseudoAttacks[~us][PAWN][psq]))
-                 || (PseudoAttacks[us][KING][ksq[us]] & psq & ~PseudoAttacks[us][KING][ksq[~us]])))
-=======
              && ksq[stm] != psq + NORTH
              && (    distance(ksq[~stm], psq + NORTH) > 1
-                 || (PseudoAttacks[KING][ksq[stm]] & (psq + NORTH))))
+                 || (PseudoAttacks[stm][KING][ksq[stm]] & (psq + NORTH))))
         result = WIN;
 
     // Immediate draw if it is a stalemate or a king captures undefended pawn
     else if (   stm == BLACK
-             && (  !(PseudoAttacks[KING][ksq[stm]] & ~(PseudoAttacks[KING][ksq[~stm]] | PawnAttacks[~stm][psq]))
-                 || (PseudoAttacks[KING][ksq[stm]] & psq & ~PseudoAttacks[KING][ksq[~stm]])))
->>>>>>> 7ed817d7
+             && (  !(PseudoAttacks[stm][KING][ksq[stm]] & ~(PseudoAttacks[stm][KING][ksq[~stm]] | PseudoAttacks[~stm][PAWN][psq]))
+                 || (PseudoAttacks[stm][KING][ksq[stm]] & psq & ~PseudoAttacks[stm][KING][ksq[~stm]])))
         result = DRAW;
 
     // Position will be classified later
@@ -171,11 +155,7 @@
     const Result Bad  = (stm == WHITE ? DRAW  : WIN);
 
     Result r = INVALID;
-<<<<<<< HEAD
-    Bitboard b = PseudoAttacks[Us][KING][ksq[Us]];
-=======
-    Bitboard b = PseudoAttacks[KING][ksq[stm]];
->>>>>>> 7ed817d7
+    Bitboard b = PseudoAttacks[stm][KING][ksq[stm]];
 
     while (b)
         r |= stm == WHITE ? db[index(BLACK, ksq[BLACK] , pop_lsb(&b), psq)]
