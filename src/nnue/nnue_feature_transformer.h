/*
  Stockfish, a UCI chess playing engine derived from Glaurung 2.1
  Copyright (C) 2004-2021 The Stockfish developers (see AUTHORS file)

  Stockfish is free software: you can redistribute it and/or modify
  it under the terms of the GNU General Public License as published by
  the Free Software Foundation, either version 3 of the License, or
  (at your option) any later version.

  Stockfish is distributed in the hope that it will be useful,
  but WITHOUT ANY WARRANTY; without even the implied warranty of
  MERCHANTABILITY or FITNESS FOR A PARTICULAR PURPOSE.  See the
  GNU General Public License for more details.

  You should have received a copy of the GNU General Public License
  along with this program.  If not, see <http://www.gnu.org/licenses/>.
*/

// A class that converts the input features of the NNUE evaluation function

#ifndef NNUE_FEATURE_TRANSFORMER_H_INCLUDED
#define NNUE_FEATURE_TRANSFORMER_H_INCLUDED

#include "nnue_common.h"
#include "nnue_architecture.h"

#include "../misc.h"

#include <cstring> // std::memset()

namespace Stockfish::Eval::NNUE {

  // If vector instructions are enabled, we update and refresh the
  // accumulator tile by tile such that each tile fits in the CPU's
  // vector registers.
  #define VECTOR

  static_assert(PSQTBuckets == 8, "Assumed by the current choice of constants.");

  #ifdef USE_AVX512
  typedef __m512i vec_t;
  typedef __m256i psqt_vec_t;
  #define vec_load(a) _mm512_load_si512(a)
  #define vec_store(a,b) _mm512_store_si512(a,b)
  #define vec_add_16(a,b) _mm512_add_epi16(a,b)
  #define vec_sub_16(a,b) _mm512_sub_epi16(a,b)
  #define vec_load_psqt(a) _mm256_load_si256(a)
  #define vec_store_psqt(a,b) _mm256_store_si256(a,b)
  #define vec_add_psqt_32(a,b) _mm256_add_epi32(a,b)
  #define vec_sub_psqt_32(a,b) _mm256_sub_epi32(a,b)
  #define vec_zero_psqt() _mm256_setzero_si256()
  static constexpr IndexType NumRegs = 8; // only 8 are needed
  static constexpr IndexType NumPsqtRegs = 1;

  #elif USE_AVX2
  typedef __m256i vec_t;
  typedef __m256i psqt_vec_t;
  #define vec_load(a) _mm256_load_si256(a)
  #define vec_store(a,b) _mm256_store_si256(a,b)
  #define vec_add_16(a,b) _mm256_add_epi16(a,b)
  #define vec_sub_16(a,b) _mm256_sub_epi16(a,b)
  #define vec_load_psqt(a) _mm256_load_si256(a)
  #define vec_store_psqt(a,b) _mm256_store_si256(a,b)
  #define vec_add_psqt_32(a,b) _mm256_add_epi32(a,b)
  #define vec_sub_psqt_32(a,b) _mm256_sub_epi32(a,b)
  #define vec_zero_psqt() _mm256_setzero_si256()
  static constexpr IndexType NumRegs = 16;
  static constexpr IndexType NumPsqtRegs = 1;

  #elif USE_SSE2
  typedef __m128i vec_t;
  typedef __m128i psqt_vec_t;
  #define vec_load(a) (*(a))
  #define vec_store(a,b) *(a)=(b)
  #define vec_add_16(a,b) _mm_add_epi16(a,b)
  #define vec_sub_16(a,b) _mm_sub_epi16(a,b)
  #define vec_load_psqt(a) (*(a))
  #define vec_store_psqt(a,b) *(a)=(b)
  #define vec_add_psqt_32(a,b) _mm_add_epi32(a,b)
  #define vec_sub_psqt_32(a,b) _mm_sub_epi32(a,b)
  #define vec_zero_psqt() _mm_setzero_si128()
  static constexpr IndexType NumRegs = Is64Bit ? 16 : 8;
  static constexpr IndexType NumPsqtRegs = 2;

  #elif USE_MMX
  typedef __m64 vec_t;
  typedef __m64 psqt_vec_t;
  #define vec_load(a) (*(a))
  #define vec_store(a,b) *(a)=(b)
  #define vec_add_16(a,b) _mm_add_pi16(a,b)
  #define vec_sub_16(a,b) _mm_sub_pi16(a,b)
  #define vec_load_psqt(a) (*(a))
  #define vec_store_psqt(a,b) *(a)=(b)
  #define vec_add_psqt_32(a,b) _mm_add_pi32(a,b)
  #define vec_sub_psqt_32(a,b) _mm_sub_pi32(a,b)
  #define vec_zero_psqt() _mm_setzero_si64()
  static constexpr IndexType NumRegs = 8;
  static constexpr IndexType NumPsqtRegs = 4;

  #elif USE_NEON
  typedef int16x8_t vec_t;
  typedef int32x4_t psqt_vec_t;
  #define vec_load(a) (*(a))
  #define vec_store(a,b) *(a)=(b)
  #define vec_add_16(a,b) vaddq_s16(a,b)
  #define vec_sub_16(a,b) vsubq_s16(a,b)
  #define vec_load_psqt(a) (*(a))
  #define vec_store_psqt(a,b) *(a)=(b)
  #define vec_add_psqt_32(a,b) vaddq_s32(a,b)
  #define vec_sub_psqt_32(a,b) vsubq_s32(a,b)
  #define vec_zero_psqt() psqt_vec_t{0}
  static constexpr IndexType NumRegs = 16;
  static constexpr IndexType NumPsqtRegs = 2;

  #else
  #undef VECTOR

  #endif

  // Input feature converter
  class FeatureTransformer {

   private:
    // Number of output dimensions for one side
    static constexpr IndexType HalfDimensions = TransformedFeatureDimensions;

<<<<<<< HEAD
    static constexpr int LazyThreshold = 14000; // low lazy threshold is detrimental for variants

=======
>>>>>>> 9353e721
    #ifdef VECTOR
    static constexpr IndexType TileHeight = NumRegs * sizeof(vec_t) / 2;
    static constexpr IndexType PsqtTileHeight = NumPsqtRegs * sizeof(psqt_vec_t) / 4;
    static_assert(HalfDimensions % TileHeight == 0, "TileHeight must divide HalfDimensions");
    static_assert(PSQTBuckets % PsqtTileHeight == 0, "PsqtTileHeight must divide PSQTBuckets");
    #endif

   public:
    // Output type
    using OutputType = TransformedFeatureType;

    // Number of input/output dimensions
    static constexpr IndexType InputDimensions = FeatureSet::Dimensions;
    static constexpr IndexType OutputDimensions = HalfDimensions * 2;

    // Size of forward propagation buffer
    static constexpr std::size_t BufferSize =
        OutputDimensions * sizeof(OutputType);

    // Hash value embedded in the evaluation file
    static constexpr std::uint32_t get_hash_value() {
      return FeatureSet::HashValue ^ OutputDimensions;
    }

    // Read network parameters
    bool read_parameters(std::istream& stream) {

      for (std::size_t i = 0; i < HalfDimensions; ++i)
        biases[i] = read_little_endian<BiasType>(stream);
      for (std::size_t i = 0; i < HalfDimensions * FeatureSet::get_dimensions(); ++i)
        weights[i] = read_little_endian<WeightType>(stream);
      for (std::size_t i = 0; i < PSQTBuckets * FeatureSet::get_dimensions(); ++i)
        psqtWeights[i] = read_little_endian<PSQTWeightType>(stream);
      return !stream.fail();
    }

    // Write network parameters
    bool write_parameters(std::ostream& stream) const {
      for (std::size_t i = 0; i < HalfDimensions; ++i)
        write_little_endian<BiasType>(stream, biases[i]);
      for (std::size_t i = 0; i < HalfDimensions * FeatureSet::get_dimensions(); ++i)
        write_little_endian<WeightType>(stream, weights[i]);
      for (std::size_t i = 0; i < PSQTBuckets * InputDimensions; ++i)
        write_little_endian<PSQTWeightType>(stream, psqtWeights[i]);
      return !stream.fail();
    }

    // Convert input features
    std::int32_t transform(const Position& pos, OutputType* output, int bucket) const {
      update_accumulator(pos, WHITE);
      update_accumulator(pos, BLACK);

      const Color perspectives[2] = {pos.side_to_move(), ~pos.side_to_move()};
      const auto& accumulation = pos.state()->accumulator.accumulation;
      const auto& psqtAccumulation = pos.state()->accumulator.psqtAccumulation;

      const auto psqt = (
            psqtAccumulation[static_cast<int>(perspectives[0])][bucket]
          - psqtAccumulation[static_cast<int>(perspectives[1])][bucket]
        ) / 2;

  #if defined(USE_AVX512)
      constexpr IndexType NumChunks = HalfDimensions / (SimdWidth * 2);
      static_assert(HalfDimensions % (SimdWidth * 2) == 0);
      const __m512i Control = _mm512_setr_epi64(0, 2, 4, 6, 1, 3, 5, 7);
      const __m512i Zero = _mm512_setzero_si512();

  #elif defined(USE_AVX2)
      constexpr IndexType NumChunks = HalfDimensions / SimdWidth;
      constexpr int Control = 0b11011000;
      const __m256i Zero = _mm256_setzero_si256();

  #elif defined(USE_SSE2)
      constexpr IndexType NumChunks = HalfDimensions / SimdWidth;

  #ifdef USE_SSE41
      const __m128i Zero = _mm_setzero_si128();
  #else
      const __m128i k0x80s = _mm_set1_epi8(-128);
  #endif

  #elif defined(USE_MMX)
      constexpr IndexType NumChunks = HalfDimensions / SimdWidth;
      const __m64 k0x80s = _mm_set1_pi8(-128);

  #elif defined(USE_NEON)
      constexpr IndexType NumChunks = HalfDimensions / (SimdWidth / 2);
      const int8x8_t Zero = {0};
  #endif

      for (IndexType p = 0; p < 2; ++p) {
        const IndexType offset = HalfDimensions * p;

  #if defined(USE_AVX512)
        auto out = reinterpret_cast<__m512i*>(&output[offset]);
        for (IndexType j = 0; j < NumChunks; ++j) {
          __m512i sum0 = _mm512_load_si512(
              &reinterpret_cast<const __m512i*>(accumulation[perspectives[p]])[j * 2 + 0]);
          __m512i sum1 = _mm512_load_si512(
              &reinterpret_cast<const __m512i*>(accumulation[perspectives[p]])[j * 2 + 1]);
          _mm512_store_si512(&out[j], _mm512_permutexvar_epi64(Control,
              _mm512_max_epi8(_mm512_packs_epi16(sum0, sum1), Zero)));
        }

  #elif defined(USE_AVX2)
        auto out = reinterpret_cast<__m256i*>(&output[offset]);
        for (IndexType j = 0; j < NumChunks; ++j) {
          __m256i sum0 = _mm256_load_si256(
              &reinterpret_cast<const __m256i*>(accumulation[perspectives[p]])[j * 2 + 0]);
          __m256i sum1 = _mm256_load_si256(
              &reinterpret_cast<const __m256i*>(accumulation[perspectives[p]])[j * 2 + 1]);
          _mm256_store_si256(&out[j], _mm256_permute4x64_epi64(_mm256_max_epi8(
              _mm256_packs_epi16(sum0, sum1), Zero), Control));
        }

  #elif defined(USE_SSE2)
        auto out = reinterpret_cast<__m128i*>(&output[offset]);
        for (IndexType j = 0; j < NumChunks; ++j) {
          __m128i sum0 = _mm_load_si128(&reinterpret_cast<const __m128i*>(
              accumulation[perspectives[p]])[j * 2 + 0]);
          __m128i sum1 = _mm_load_si128(&reinterpret_cast<const __m128i*>(
              accumulation[perspectives[p]])[j * 2 + 1]);
      const __m128i packedbytes = _mm_packs_epi16(sum0, sum1);

          _mm_store_si128(&out[j],

  #ifdef USE_SSE41
              _mm_max_epi8(packedbytes, Zero)
  #else
              _mm_subs_epi8(_mm_adds_epi8(packedbytes, k0x80s), k0x80s)
  #endif

          );
        }

  #elif defined(USE_MMX)
        auto out = reinterpret_cast<__m64*>(&output[offset]);
        for (IndexType j = 0; j < NumChunks; ++j) {
          __m64 sum0 = *(&reinterpret_cast<const __m64*>(
              accumulation[perspectives[p]])[j * 2 + 0]);
          __m64 sum1 = *(&reinterpret_cast<const __m64*>(
              accumulation[perspectives[p]])[j * 2 + 1]);
          const __m64 packedbytes = _mm_packs_pi16(sum0, sum1);
          out[j] = _mm_subs_pi8(_mm_adds_pi8(packedbytes, k0x80s), k0x80s);
        }

  #elif defined(USE_NEON)
        const auto out = reinterpret_cast<int8x8_t*>(&output[offset]);
        for (IndexType j = 0; j < NumChunks; ++j) {
          int16x8_t sum = reinterpret_cast<const int16x8_t*>(
              accumulation[perspectives[p]])[j];
          out[j] = vmax_s8(vqmovn_s16(sum), Zero);
        }

  #else
        for (IndexType j = 0; j < HalfDimensions; ++j) {
          BiasType sum = accumulation[static_cast<int>(perspectives[p])][j];
          output[offset + j] = static_cast<OutputType>(
              std::max<int>(0, std::min<int>(127, sum)));
        }
  #endif

      }
  #if defined(USE_MMX)
      _mm_empty();
  #endif

      return psqt;
    }

   private:
    void update_accumulator(const Position& pos, const Color perspective) const {

      // The size must be enough to contain the largest possible update.
      // That might depend on the feature set and generally relies on the
      // feature set's update cost calculation to be correct and never
      // allow updates with more added/removed features than MaxActiveDimensions.
      using IndexList = ValueList<IndexType, FeatureSet::MaxActiveDimensions>;

  #ifdef VECTOR
      // Gcc-10.2 unnecessarily spills AVX2 registers if this array
      // is defined in the VECTOR code below, once in each branch
      vec_t acc[NumRegs];
      psqt_vec_t psqt[NumPsqtRegs];
  #endif

      // Look for a usable accumulator of an earlier position. We keep track
      // of the estimated gain in terms of features to be added/subtracted.
      StateInfo *st = pos.state(), *next = nullptr;
      int gain = FeatureSet::refresh_cost(pos);
      while (st->accumulator.state[perspective] == EMPTY)
      {
        // This governs when a full feature refresh is needed and how many
        // updates are better than just one full refresh.
        if (   FeatureSet::requires_refresh(st, perspective, pos)
            || (gain -= FeatureSet::update_cost(st) + 1) < 0)
          break;
        next = st;
        st = st->previous;
      }

      if (st->accumulator.state[perspective] == COMPUTED)
      {
        if (next == nullptr)
          return;

        // Update incrementally in two steps. First, we update the "next"
        // accumulator. Then, we update the current accumulator (pos.state()).

        // Gather all features to be updated.
        const Square ksq = pos.square(perspective, pos.nnue_king());
        IndexList removed[2], added[2];
        FeatureSet::append_changed_indices(
          ksq, next, perspective, removed[0], added[0], pos);
        for (StateInfo *st2 = pos.state(); st2 != next; st2 = st2->previous)
          FeatureSet::append_changed_indices(
            ksq, st2, perspective, removed[1], added[1], pos);

        // Mark the accumulators as computed.
        next->accumulator.state[perspective] = COMPUTED;
        pos.state()->accumulator.state[perspective] = COMPUTED;

        // Now update the accumulators listed in states_to_update[], where the last element is a sentinel.
        StateInfo *states_to_update[3] =
          { next, next == pos.state() ? nullptr : pos.state(), nullptr };
  #ifdef VECTOR
        for (IndexType j = 0; j < HalfDimensions / TileHeight; ++j)
        {
          // Load accumulator
          auto accTile = reinterpret_cast<vec_t*>(
            &st->accumulator.accumulation[perspective][j * TileHeight]);
          for (IndexType k = 0; k < NumRegs; ++k)
            acc[k] = vec_load(&accTile[k]);

          for (IndexType i = 0; states_to_update[i]; ++i)
          {
            // Difference calculation for the deactivated features
            for (const auto index : removed[i])
            {
              const IndexType offset = HalfDimensions * index + j * TileHeight;
              auto column = reinterpret_cast<const vec_t*>(&weights[offset]);
              for (IndexType k = 0; k < NumRegs; ++k)
                acc[k] = vec_sub_16(acc[k], column[k]);
            }

            // Difference calculation for the activated features
            for (const auto index : added[i])
            {
              const IndexType offset = HalfDimensions * index + j * TileHeight;
              auto column = reinterpret_cast<const vec_t*>(&weights[offset]);
              for (IndexType k = 0; k < NumRegs; ++k)
                acc[k] = vec_add_16(acc[k], column[k]);
            }

            // Store accumulator
            accTile = reinterpret_cast<vec_t*>(
              &states_to_update[i]->accumulator.accumulation[perspective][j * TileHeight]);
            for (IndexType k = 0; k < NumRegs; ++k)
              vec_store(&accTile[k], acc[k]);
          }
        }

        for (IndexType j = 0; j < PSQTBuckets / PsqtTileHeight; ++j)
        {
          // Load accumulator
          auto accTilePsqt = reinterpret_cast<psqt_vec_t*>(
            &st->accumulator.psqtAccumulation[perspective][j * PsqtTileHeight]);
          for (std::size_t k = 0; k < NumPsqtRegs; ++k)
            psqt[k] = vec_load_psqt(&accTilePsqt[k]);

          for (IndexType i = 0; states_to_update[i]; ++i)
          {
            // Difference calculation for the deactivated features
            for (const auto index : removed[i])
            {
              const IndexType offset = PSQTBuckets * index + j * PsqtTileHeight;
              auto columnPsqt = reinterpret_cast<const psqt_vec_t*>(&psqtWeights[offset]);
              for (std::size_t k = 0; k < NumPsqtRegs; ++k)
                psqt[k] = vec_sub_psqt_32(psqt[k], columnPsqt[k]);
            }

            // Difference calculation for the activated features
            for (const auto index : added[i])
            {
              const IndexType offset = PSQTBuckets * index + j * PsqtTileHeight;
              auto columnPsqt = reinterpret_cast<const psqt_vec_t*>(&psqtWeights[offset]);
              for (std::size_t k = 0; k < NumPsqtRegs; ++k)
                psqt[k] = vec_add_psqt_32(psqt[k], columnPsqt[k]);
            }

            // Store accumulator
            accTilePsqt = reinterpret_cast<psqt_vec_t*>(
              &states_to_update[i]->accumulator.psqtAccumulation[perspective][j * PsqtTileHeight]);
            for (std::size_t k = 0; k < NumPsqtRegs; ++k)
              vec_store_psqt(&accTilePsqt[k], psqt[k]);
          }
        }

  #else
        for (IndexType i = 0; states_to_update[i]; ++i)
        {
          std::memcpy(states_to_update[i]->accumulator.accumulation[perspective],
              st->accumulator.accumulation[perspective],
              HalfDimensions * sizeof(BiasType));

          for (std::size_t k = 0; k < PSQTBuckets; ++k)
            states_to_update[i]->accumulator.psqtAccumulation[perspective][k] = st->accumulator.psqtAccumulation[perspective][k];

          st = states_to_update[i];

          // Difference calculation for the deactivated features
          for (const auto index : removed[i])
          {
            const IndexType offset = HalfDimensions * index;

            for (IndexType j = 0; j < HalfDimensions; ++j)
              st->accumulator.accumulation[perspective][j] -= weights[offset + j];

            for (std::size_t k = 0; k < PSQTBuckets; ++k)
              st->accumulator.psqtAccumulation[perspective][k] -= psqtWeights[index * PSQTBuckets + k];
          }

          // Difference calculation for the activated features
          for (const auto index : added[i])
          {
            const IndexType offset = HalfDimensions * index;

            for (IndexType j = 0; j < HalfDimensions; ++j)
              st->accumulator.accumulation[perspective][j] += weights[offset + j];

            for (std::size_t k = 0; k < PSQTBuckets; ++k)
              st->accumulator.psqtAccumulation[perspective][k] += psqtWeights[index * PSQTBuckets + k];
          }
        }
  #endif
      }
      else
      {
        // Refresh the accumulator
        auto& accumulator = pos.state()->accumulator;
        accumulator.state[perspective] = COMPUTED;
        IndexList active;
        FeatureSet::append_active_indices(pos, perspective, active);

  #ifdef VECTOR
        for (IndexType j = 0; j < HalfDimensions / TileHeight; ++j)
        {
          auto biasesTile = reinterpret_cast<const vec_t*>(
              &biases[j * TileHeight]);
          for (IndexType k = 0; k < NumRegs; ++k)
            acc[k] = biasesTile[k];

          for (const auto index : active)
          {
            const IndexType offset = HalfDimensions * index + j * TileHeight;
            auto column = reinterpret_cast<const vec_t*>(&weights[offset]);

            for (unsigned k = 0; k < NumRegs; ++k)
              acc[k] = vec_add_16(acc[k], column[k]);
          }

          auto accTile = reinterpret_cast<vec_t*>(
              &accumulator.accumulation[perspective][j * TileHeight]);
          for (unsigned k = 0; k < NumRegs; k++)
            vec_store(&accTile[k], acc[k]);
        }

        for (IndexType j = 0; j < PSQTBuckets / PsqtTileHeight; ++j)
        {
          for (std::size_t k = 0; k < NumPsqtRegs; ++k)
            psqt[k] = vec_zero_psqt();

          for (const auto index : active)
          {
            const IndexType offset = PSQTBuckets * index + j * PsqtTileHeight;
            auto columnPsqt = reinterpret_cast<const psqt_vec_t*>(&psqtWeights[offset]);

            for (std::size_t k = 0; k < NumPsqtRegs; ++k)
              psqt[k] = vec_add_psqt_32(psqt[k], columnPsqt[k]);
          }

          auto accTilePsqt = reinterpret_cast<psqt_vec_t*>(
            &accumulator.psqtAccumulation[perspective][j * PsqtTileHeight]);
          for (std::size_t k = 0; k < NumPsqtRegs; ++k)
            vec_store_psqt(&accTilePsqt[k], psqt[k]);
        }

  #else
        std::memcpy(accumulator.accumulation[perspective], biases,
            HalfDimensions * sizeof(BiasType));

        for (std::size_t k = 0; k < PSQTBuckets; ++k)
          accumulator.psqtAccumulation[perspective][k] = 0;

        for (const auto index : active)
        {
          const IndexType offset = HalfDimensions * index;

          for (IndexType j = 0; j < HalfDimensions; ++j)
            accumulator.accumulation[perspective][j] += weights[offset + j];

          for (std::size_t k = 0; k < PSQTBuckets; ++k)
            accumulator.psqtAccumulation[perspective][k] += psqtWeights[index * PSQTBuckets + k];
        }
  #endif
      }

  #if defined(USE_MMX)
      _mm_empty();
  #endif
    }

    using BiasType = std::int16_t;
    using WeightType = std::int16_t;
    using PSQTWeightType = std::int32_t;

    alignas(CacheLineSize) BiasType biases[HalfDimensions];
    alignas(CacheLineSize) WeightType weights[HalfDimensions * InputDimensions];
    alignas(CacheLineSize) PSQTWeightType psqtWeights[InputDimensions * PSQTBuckets];
  };

}  // namespace Stockfish::Eval::NNUE

#endif // #ifndef NNUE_FEATURE_TRANSFORMER_H_INCLUDED<|MERGE_RESOLUTION|>--- conflicted
+++ resolved
@@ -124,11 +124,6 @@
     // Number of output dimensions for one side
     static constexpr IndexType HalfDimensions = TransformedFeatureDimensions;
 
-<<<<<<< HEAD
-    static constexpr int LazyThreshold = 14000; // low lazy threshold is detrimental for variants
-
-=======
->>>>>>> 9353e721
     #ifdef VECTOR
     static constexpr IndexType TileHeight = NumRegs * sizeof(vec_t) / 2;
     static constexpr IndexType PsqtTileHeight = NumPsqtRegs * sizeof(psqt_vec_t) / 4;
@@ -171,7 +166,7 @@
         write_little_endian<BiasType>(stream, biases[i]);
       for (std::size_t i = 0; i < HalfDimensions * FeatureSet::get_dimensions(); ++i)
         write_little_endian<WeightType>(stream, weights[i]);
-      for (std::size_t i = 0; i < PSQTBuckets * InputDimensions; ++i)
+      for (std::size_t i = 0; i < PSQTBuckets * FeatureSet::get_dimensions(); ++i)
         write_little_endian<PSQTWeightType>(stream, psqtWeights[i]);
       return !stream.fail();
     }
