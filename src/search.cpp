--- conflicted
+++ resolved
@@ -945,7 +945,7 @@
         }
     }
 
-    probcutBeta = beta + 176 - 49 * improving;
+    probcutBeta = beta + (176 + 20 * !!pos.capture_the_flag_piece()) * (1 + pos.check_counting() + (pos.extinction_value() != VALUE_NONE)) - 49 * improving;
 
     // Step 10. ProbCut (~10 Elo)
     // If we have a good enough capture and a reduced search returns a value
@@ -958,11 +958,6 @@
              && ttValue != VALUE_NONE
              && ttValue < probcutBeta))
     {
-<<<<<<< HEAD
-        Value raisedBeta = beta + (176 + 20 * !!pos.capture_the_flag_piece()) * (1 + pos.check_counting() + (pos.extinction_value() != VALUE_NONE)) - 49 * improving;
-        assert(raisedBeta < VALUE_INFINITE);
-        MovePicker mp(pos, ttMove, raisedBeta - ss->staticEval, &captureHistory);
-=======
         if (   ttHit
             && tte->depth() >= depth - 3
             && ttValue != VALUE_NONE
@@ -973,7 +968,6 @@
 
         assert(probcutBeta < VALUE_INFINITE);
         MovePicker mp(pos, ttMove, probcutBeta - ss->staticEval, &captureHistory);
->>>>>>> 9587eeeb
         int probCutCount = 0;
 
         while (   (move = mp.next_move()) != MOVE_NONE
@@ -1215,21 +1209,12 @@
       if (type_of(move) == CASTLING)
           extension = 1;
 
-<<<<<<< HEAD
-      // Late irreversible move extension
-      if (   move == ttMove
-          && pos.rule50_count() > 80
-          && (captureOrPromotion || type_of(movedPiece) == PAWN))
-          extension = 2;
-
       // Losing chess capture extension
       else if (    pos.must_capture()
                &&  pos.capture(move)
                &&  MoveList<CAPTURES>(pos).size() == 1)
           extension = 1;
 
-=======
->>>>>>> 9587eeeb
       // Add extension to new depth
       newDepth += extension;
 
