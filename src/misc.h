--- conflicted
+++ resolved
@@ -28,13 +28,8 @@
 
 #include "types.h"
 
-<<<<<<< HEAD
-const std::string engine_info(bool to_uci = false, bool to_xboard = false);
-const std::string compiler_info();
-=======
-std::string engine_info(bool to_uci = false);
+std::string engine_info(bool to_uci = false, bool to_xboard = false);
 std::string compiler_info();
->>>>>>> 9b1274ab
 void prefetch(void* addr);
 void start_logger(const std::string& fname);
 void* std_aligned_alloc(size_t alignment, size_t size);
