/*
  Stockfish, a UCI chess playing engine derived from Glaurung 2.1
  Copyright (C) 2004-2008 Tord Romstad (Glaurung author)
  Copyright (C) 2008-2015 Marco Costalba, Joona Kiiski, Tord Romstad
  Copyright (C) 2015-2020 Marco Costalba, Joona Kiiski, Gary Linscott, Tord Romstad

  Stockfish is free software: you can redistribute it and/or modify
  it under the terms of the GNU General Public License as published by
  the Free Software Foundation, either version 3 of the License, or
  (at your option) any later version.

  Stockfish is distributed in the hope that it will be useful,
  but WITHOUT ANY WARRANTY; without even the implied warranty of
  MERCHANTABILITY or FITNESS FOR A PARTICULAR PURPOSE.  See the
  GNU General Public License for more details.

  You should have received a copy of the GNU General Public License
  along with this program.  If not, see <http://www.gnu.org/licenses/>.
*/

#ifndef POSITION_H_INCLUDED
#define POSITION_H_INCLUDED

#include <cassert>
#include <deque>
#include <memory> // For std::unique_ptr
#include <string>
#include <functional>

#include "bitboard.h"
#include "types.h"
#include "variant.h"


/// StateInfo struct stores information needed to restore a Position object to
/// its previous state when we retract a move. Whenever a move is made on the
/// board (by calling Position::do_move), a StateInfo object must be passed.

struct StateInfo {

  // Copied when making a move
  Key    pawnKey;
  Key    materialKey;
  Value  nonPawnMaterial[COLOR_NB];
  int    castlingRights;
  int    rule50;
  int    pliesFromNull;
  int    countingPly;
  int    countingLimit;
  CheckCount checksRemaining[COLOR_NB];
  Square epSquare;
  Bitboard gatesBB[COLOR_NB];

  // Not copied when making a move (will be recomputed anyhow)
  Key        key;
  Bitboard   checkersBB;
  Piece      capturedPiece;
  Piece      unpromotedCapturedPiece;
  StateInfo* previous;
  Bitboard   blockersForKing[COLOR_NB];
  Bitboard   pinners[COLOR_NB];
  Bitboard   checkSquares[PIECE_TYPE_NB];
<<<<<<< HEAD
  bool       capturedpromoted;
  bool       shak;
=======
  int        repetition;
>>>>>>> 446a3c25
};

/// A list to keep track of the position states along the setup moves (from the
/// start position to the position just before the search starts). Needed by
/// 'draw by repetition' detection. Use a std::deque because pointers to
/// elements are not invalidated upon list resizing.
typedef std::unique_ptr<std::deque<StateInfo>> StateListPtr;


/// Position class stores information regarding the board representation as
/// pieces, side to move, hash keys, castling info, etc. Important methods are
/// do_move() and undo_move(), used by the search to update node info when
/// traversing the search tree.
class Thread;

class Position {
public:
  static void init();

  Position() = default;
  Position(const Position&) = delete;
  Position& operator=(const Position&) = delete;

  // FEN string input/output
  Position& set(const Variant* v, const std::string& fenStr, bool isChess960, StateInfo* si, Thread* th, bool sfen = false);
  Position& set(const std::string& code, Color c, StateInfo* si);
  const std::string fen(bool sfen = false, std::string holdings = "-") const;

  // Variant rule properties
  const Variant* variant() const;
  Rank max_rank() const;
  File max_file() const;
  bool two_boards() const;
  Bitboard board_bb() const;
  Bitboard board_bb(Color c, PieceType pt) const;
  const std::set<PieceType>& piece_types() const;
  const std::string& piece_to_char() const;
  const std::string& piece_to_char_synonyms() const;
  Rank promotion_rank() const;
  const std::set<PieceType, std::greater<PieceType> >& promotion_piece_types() const;
  bool sittuyin_promotion() const;
  int promotion_limit(PieceType pt) const;
  PieceType promoted_piece_type(PieceType pt) const;
  bool piece_promotion_on_capture() const;
  bool mandatory_pawn_promotion() const;
  bool mandatory_piece_promotion() const;
  bool piece_demotion() const;
  bool endgame_eval() const;
  bool double_step_enabled() const;
  Rank double_step_rank() const;
  bool first_rank_double_steps() const;
  bool castling_enabled() const;
  bool castling_dropped_piece() const;
  File castling_kingside_file() const;
  File castling_queenside_file() const;
  Rank castling_rank(Color c) const;
  PieceType castling_rook_piece() const;
  PieceType king_type() const;
  bool checking_permitted() const;
  bool drop_checks() const;
  bool must_capture() const;
  bool must_drop() const;
  bool piece_drops() const;
  bool drop_loop() const;
  bool captures_to_hand() const;
  bool first_rank_pawn_drops() const;
  bool drop_on_top() const;
  Bitboard drop_region(Color c) const;
  Bitboard drop_region(Color c, PieceType pt) const;
  bool sittuyin_rook_drop() const;
  bool drop_opposite_colored_bishop() const;
  bool drop_promoted() const;
  bool shogi_doubled_pawn() const;
  bool immobility_illegal() const;
  bool gating() const;
  bool seirawan_gating() const;
  bool cambodian_moves() const;
  bool unpromoted_soldier(Color c, Square s) const;
  // winning conditions
  int n_move_rule() const;
  int n_fold_rule() const;
  Value stalemate_value(int ply = 0) const;
  Value checkmate_value(int ply = 0) const;
  Value bare_king_value(int ply = 0) const;
  Value extinction_value(int ply = 0) const;
  bool bare_king_move() const;
  const std::set<PieceType>& extinction_piece_types() const;
  PieceType capture_the_flag_piece() const;
  Bitboard capture_the_flag(Color c) const;
  bool flag_move() const;
  bool check_counting() const;
  int connect_n() const;
  CheckCount checks_remaining(Color c) const;
  CountingRule counting_rule() const;

  // Variant-specific properties
  int count_in_hand(Color c, PieceType pt) const;

  // Position representation
  Bitboard pieces() const;
  Bitboard pieces(PieceType pt) const;
  Bitboard pieces(PieceType pt1, PieceType pt2) const;
  Bitboard pieces(Color c) const;
  Bitboard pieces(Color c, PieceType pt) const;
  Bitboard pieces(Color c, PieceType pt1, PieceType pt2) const;
  Bitboard major_pieces(Color c) const;
  Piece piece_on(Square s) const;
  Piece unpromoted_piece_on(Square s) const;
  Square ep_square() const;
  Bitboard gates(Color c) const;
  bool empty(Square s) const;
  int count(Color c, PieceType pt) const;
  template<PieceType Pt> int count(Color c) const;
  template<PieceType Pt> int count() const;
  template<PieceType Pt> const Square* squares(Color c) const;
  const Square* squares(Color c, PieceType pt) const;
  template<PieceType Pt> Square square(Color c) const;
  bool is_on_semiopen_file(Color c, Square s) const;

  // Castling
  int castling_rights(Color c) const;
  bool can_castle(CastlingRights cr) const;
  bool castling_impeded(CastlingRights cr) const;
  Square castling_rook_square(CastlingRights cr) const;

  // Checking
  Bitboard checkers() const;
  Bitboard blockers_for_king(Color c) const;
  Bitboard check_squares(PieceType pt) const;
  bool is_discovery_check_on_king(Color c, Move m) const;

  // Attacks to/from a given square
  Bitboard attackers_to(Square s) const;
  Bitboard attackers_to(Square s, Color c) const;
  Bitboard attackers_to(Square s, Bitboard occupied) const;
  Bitboard attackers_to(Square s, Bitboard occupied, Color c) const;
  Bitboard attacks_from(Color c, PieceType pt, Square s) const;
  template<PieceType> Bitboard attacks_from(Square s, Color c) const;
  Bitboard moves_from(Color c, PieceType pt, Square s) const;
  Bitboard slider_blockers(Bitboard sliders, Square s, Bitboard& pinners, Color c) const;

  // Properties of moves
  bool legal(Move m) const;
  bool pseudo_legal(const Move m) const;
  bool capture(Move m) const;
  bool capture_or_promotion(Move m) const;
  bool gives_check(Move m) const;
  bool advanced_pawn_push(Move m) const;
  Piece moved_piece(Move m) const;
  Piece captured_piece() const;

  // Piece specific
  bool pawn_passed(Color c, Square s) const;
  bool opposite_bishops() const;
  bool is_promoted(Square s) const;
  int  pawns_on_same_color_squares(Color c, Square s) const;

  // Doing and undoing moves
  void do_move(Move m, StateInfo& newSt);
  void do_move(Move m, StateInfo& newSt, bool givesCheck);
  void undo_move(Move m);
  void do_null_move(StateInfo& newSt);
  void undo_null_move();

  // Static Exchange Evaluation
  bool see_ge(Move m, Value threshold = VALUE_ZERO) const;

  // Accessing hash keys
  Key key() const;
  Key key_after(Move m) const;
  Key material_key() const;
  Key pawn_key() const;

  // Other properties of the position
  Color side_to_move() const;
  int game_ply() const;
  bool is_chess960() const;
  Thread* this_thread() const;
  bool is_immediate_game_end() const;
  bool is_game_end(Value& result, int ply = 0) const;
  bool is_optional_game_end(Value& result, int ply = 0) const;
  bool is_immediate_game_end(Value& result, int ply = 0) const;
  bool has_game_cycle(int ply) const;
  bool has_repeated() const;
  int counting_limit() const;
  int rule50_count() const;
  Score psq_score() const;
  Value non_pawn_material(Color c) const;
  Value non_pawn_material() const;

  // Position consistency check, for debugging
  bool pos_is_ok() const;
  void flip();

private:
  // Initialization helpers (used while setting up a position)
  void set_castling_right(Color c, Square rfrom);
  void set_state(StateInfo* si) const;
  void set_check_info(StateInfo* si) const;

  // Other helpers
  void put_piece(Piece pc, Square s);
  void remove_piece(Piece pc, Square s);
  void move_piece(Piece pc, Square from, Square to);
  template<bool Do>
  void do_castling(Color us, Square from, Square& to, Square& rfrom, Square& rto);

  // Data members
  Piece board[SQUARE_NB];
  Piece unpromotedBoard[SQUARE_NB];
  Bitboard byTypeBB[PIECE_TYPE_NB];
  Bitboard byColorBB[COLOR_NB];
  int pieceCount[PIECE_NB];
  Square pieceList[PIECE_NB][64];
  int index[SQUARE_NB];
  int castlingRightsMask[SQUARE_NB];
  Square castlingRookSquare[CASTLING_RIGHT_NB];
  Bitboard castlingPath[CASTLING_RIGHT_NB];
  int gamePly;
  Color sideToMove;
  Score psq;
  Thread* thisThread;
  StateInfo* st;

  // variant-specific
  const Variant* var;
  bool chess960;
  int pieceCountInHand[COLOR_NB][PIECE_TYPE_NB];
  Bitboard promotedPieces;
  void add_to_hand(Piece pc);
  void remove_from_hand(Piece pc);
  void drop_piece(Piece pc_hand, Piece pc_drop, Square s);
  void undrop_piece(Piece pc_hand, Piece pc_drop, Square s);
};

namespace PSQT {
  extern Score psq[PIECE_NB][SQUARE_NB + 1];
}

extern std::ostream& operator<<(std::ostream& os, const Position& pos);

inline const Variant* Position::variant() const {
  assert(var != nullptr);
  return var;
}

inline Rank Position::max_rank() const {
  assert(var != nullptr);
  return var->maxRank;
}

inline File Position::max_file() const {
  assert(var != nullptr);
  return var->maxFile;
}

inline bool Position::two_boards() const {
  assert(var != nullptr);
  return var->twoBoards;
}

inline Bitboard Position::board_bb() const {
  assert(var != nullptr);
  return board_size_bb(var->maxFile, var->maxRank);
}

inline Bitboard Position::board_bb(Color c, PieceType pt) const {
  assert(var != nullptr);
  return var->mobilityRegion[c][pt] ? var->mobilityRegion[c][pt] & board_bb() : board_bb();
}

inline const std::set<PieceType>& Position::piece_types() const {
  assert(var != nullptr);
  return var->pieceTypes;
}

inline const std::string& Position::piece_to_char() const {
  assert(var != nullptr);
  return var->pieceToChar;
}

inline const std::string& Position::piece_to_char_synonyms() const {
  assert(var != nullptr);
  return var->pieceToCharSynonyms;
}

inline Rank Position::promotion_rank() const {
  assert(var != nullptr);
  return var->promotionRank;
}

inline const std::set<PieceType, std::greater<PieceType> >& Position::promotion_piece_types() const {
  assert(var != nullptr);
  return var->promotionPieceTypes;
}

inline bool Position::sittuyin_promotion() const {
  assert(var != nullptr);
  return var->sittuyinPromotion;
}

inline int Position::promotion_limit(PieceType pt) const {
  assert(var != nullptr);
  return var->promotionLimit[pt];
}

inline PieceType Position::promoted_piece_type(PieceType pt) const {
  assert(var != nullptr);
  return var->promotedPieceType[pt];
}

inline bool Position::piece_promotion_on_capture() const {
  assert(var != nullptr);
  return var->piecePromotionOnCapture;
}

inline bool Position::mandatory_pawn_promotion() const {
  assert(var != nullptr);
  return var->mandatoryPawnPromotion;
}

inline bool Position::mandatory_piece_promotion() const {
  assert(var != nullptr);
  return var->mandatoryPiecePromotion;
}

inline bool Position::piece_demotion() const {
  assert(var != nullptr);
  return var->pieceDemotion;
}

inline bool Position::endgame_eval() const {
  assert(var != nullptr);
  return var->endgameEval && !count_in_hand(WHITE, ALL_PIECES) && !count_in_hand(BLACK, ALL_PIECES);
}

inline bool Position::double_step_enabled() const {
  assert(var != nullptr);
  return var->doubleStep;
}

inline Rank Position::double_step_rank() const {
  assert(var != nullptr);
  return var->doubleStepRank;
}

inline bool Position::first_rank_double_steps() const {
  assert(var != nullptr);
  return var->firstRankDoubleSteps;
}

inline bool Position::castling_enabled() const {
  assert(var != nullptr);
  return var->castling;
}

inline bool Position::castling_dropped_piece() const {
  assert(var != nullptr);
  return var->castlingDroppedPiece;
}

inline File Position::castling_kingside_file() const {
  assert(var != nullptr);
  return var->castlingKingsideFile;
}

inline File Position::castling_queenside_file() const {
  assert(var != nullptr);
  return var->castlingQueensideFile;
}

inline Rank Position::castling_rank(Color c) const {
  assert(var != nullptr);
  return relative_rank(c, var->castlingRank, max_rank());
}

inline PieceType Position::castling_rook_piece() const {
  assert(var != nullptr);
  return var->castlingRookPiece;
}

inline PieceType Position::king_type() const {
  assert(var != nullptr);
  return var->kingType;
}

inline bool Position::checking_permitted() const {
  assert(var != nullptr);
  return var->checking;
}

inline bool Position::drop_checks() const {
  assert(var != nullptr);
  return var->dropChecks;
}

inline bool Position::must_capture() const {
  assert(var != nullptr);
  return var->mustCapture;
}

inline bool Position::must_drop() const {
  assert(var != nullptr);
  return var->mustDrop;
}

inline bool Position::piece_drops() const {
  assert(var != nullptr);
  return var->pieceDrops;
}

inline bool Position::drop_loop() const {
  assert(var != nullptr);
  return var->dropLoop;
}

inline bool Position::captures_to_hand() const {
  assert(var != nullptr);
  return var->capturesToHand;
}

inline bool Position::first_rank_pawn_drops() const {
  assert(var != nullptr);
  return var->firstRankPawnDrops;
}

inline bool Position::drop_on_top() const {
  assert(var != nullptr);
  return var->dropOnTop;
}

inline Bitboard Position::drop_region(Color c) const {
  assert(var != nullptr);
  return c == WHITE ? var->whiteDropRegion : var->blackDropRegion;
}

inline Bitboard Position::drop_region(Color c, PieceType pt) const {
  Bitboard b = drop_region(c) & board_bb(c, pt);

  // Connect4-style drops
  if (drop_on_top())
      b &= shift<NORTH>(pieces()) | Rank1BB;
  // Pawns on back ranks
  if (pt == PAWN)
  {
      if (!var->promotionZonePawnDrops)
          b &= ~promotion_zone_bb(c, promotion_rank(), max_rank());
      if (!first_rank_pawn_drops())
          b &= ~rank_bb(relative_rank(c, RANK_1, max_rank()));
  }
  // Doubled shogi pawns
  if (pt == SHOGI_PAWN && !shogi_doubled_pawn())
      for (File f = FILE_A; f <= max_file(); ++f)
          if (file_bb(f) & pieces(c, pt))
              b &= ~file_bb(f);
  // Sittuyin rook drops
  if (pt == ROOK && sittuyin_rook_drop())
      b &= rank_bb(relative_rank(c, RANK_1, max_rank()));

  return b;
}

inline bool Position::sittuyin_rook_drop() const {
  assert(var != nullptr);
  return var->sittuyinRookDrop;
}

inline bool Position::drop_opposite_colored_bishop() const {
  assert(var != nullptr);
  return var->dropOppositeColoredBishop;
}

inline bool Position::drop_promoted() const {
  assert(var != nullptr);
  return var->dropPromoted;
}

inline bool Position::shogi_doubled_pawn() const {
  assert(var != nullptr);
  return var->shogiDoubledPawn;
}

inline bool Position::immobility_illegal() const {
  assert(var != nullptr);
  return var->immobilityIllegal;
}

inline bool Position::gating() const {
  assert(var != nullptr);
  return var->gating;
}

inline bool Position::seirawan_gating() const {
  assert(var != nullptr);
  return var->seirawanGating;
}

inline bool Position::cambodian_moves() const {
  assert(var != nullptr);
  return var->cambodianMoves;
}

inline bool Position::unpromoted_soldier(Color c, Square s) const {
  assert(var != nullptr);
  return var->xiangqiSoldier && relative_rank(c, s, var->maxRank) <= RANK_5;
}

inline int Position::n_move_rule() const {
  assert(var != nullptr);
  return var->nMoveRule;
}

inline int Position::n_fold_rule() const {
  assert(var != nullptr);
  return var->nFoldRule;
}

inline Value Position::stalemate_value(int ply) const {
  assert(var != nullptr);
  if (var->stalematePieceCount)
  {
      int c = count<ALL_PIECES>(sideToMove) - count<ALL_PIECES>(~sideToMove);
      return c == 0 ? VALUE_DRAW : convert_mate_value(c < 0 ? var->stalemateValue : -var->stalemateValue, ply);
  }
  return convert_mate_value(var->stalemateValue, ply);
}

inline Value Position::checkmate_value(int ply) const {
  assert(var != nullptr);
  // Check for illegal mate by shogi pawn drop
  if (    var->shogiPawnDropMateIllegal
      && !(checkers() & ~pieces(SHOGI_PAWN))
      && !st->capturedPiece
      &&  st->pliesFromNull > 0
      && (st->materialKey != st->previous->materialKey))
  {
      return mate_in(ply);
  }
  // Check for shatar mate rule
  if (var->shatarMateRule)
  {
      // Mate by knight is illegal
      if (!(checkers() & ~pieces(KNIGHT)))
          return mate_in(ply);

      StateInfo* stp = st;
      while (stp->checkersBB)
      {
          // Return mate score if there is at least one shak in series of checks
          if (stp->shak)
              return convert_mate_value(var->checkmateValue, ply);

          if (stp->pliesFromNull < 2)
              break;

          stp = stp->previous->previous;
      }
      // Niol
      return VALUE_DRAW;
  }
  // Return mate value
  return convert_mate_value(var->checkmateValue, ply);
}

inline Value Position::bare_king_value(int ply) const {
  assert(var != nullptr);
  return convert_mate_value(var->bareKingValue, ply);
}

inline Value Position::extinction_value(int ply) const {
  assert(var != nullptr);
  return convert_mate_value(var->extinctionValue, ply);
}

inline bool Position::bare_king_move() const {
  assert(var != nullptr);
  return var->bareKingMove;
}

inline const std::set<PieceType>& Position::extinction_piece_types() const {
  assert(var != nullptr);
  return var->extinctionPieceTypes;
}

inline PieceType Position::capture_the_flag_piece() const {
  assert(var != nullptr);
  return var->flagPiece;
}

inline Bitboard Position::capture_the_flag(Color c) const {
  assert(var != nullptr);
  return c == WHITE ? var->whiteFlag : var->blackFlag;
}

inline bool Position::flag_move() const {
  assert(var != nullptr);
  return var->flagMove;
}

inline bool Position::check_counting() const {
  assert(var != nullptr);
  return var->checkCounting;
}

inline int Position::connect_n() const {
  assert(var != nullptr);
  return var->connectN;
}

inline CheckCount Position::checks_remaining(Color c) const {
  return st->checksRemaining[c];
}

inline CountingRule Position::counting_rule() const {
  assert(var != nullptr);
  return var->countingRule;
}

inline bool Position::is_immediate_game_end() const {
  Value result;
  return is_immediate_game_end(result);
}

inline bool Position::is_game_end(Value& result, int ply) const {
  return is_immediate_game_end(result, ply) || is_optional_game_end(result, ply);
}

inline Color Position::side_to_move() const {
  return sideToMove;
}

inline bool Position::empty(Square s) const {
  return board[s] == NO_PIECE;
}

inline Piece Position::piece_on(Square s) const {
  return board[s];
}

inline Piece Position::unpromoted_piece_on(Square s) const {
  return unpromotedBoard[s];
}

inline Piece Position::moved_piece(Move m) const {
  if (type_of(m) == DROP)
      return make_piece(sideToMove, dropped_piece_type(m));
  return board[from_sq(m)];
}

inline Bitboard Position::pieces() const {
  return byTypeBB[ALL_PIECES];
}

inline Bitboard Position::pieces(PieceType pt) const {
  return byTypeBB[pt];
}

inline Bitboard Position::pieces(PieceType pt1, PieceType pt2) const {
  return byTypeBB[pt1] | byTypeBB[pt2];
}

inline Bitboard Position::pieces(Color c) const {
  return byColorBB[c];
}

inline Bitboard Position::pieces(Color c, PieceType pt) const {
  return byColorBB[c] & byTypeBB[pt];
}

inline Bitboard Position::pieces(Color c, PieceType pt1, PieceType pt2) const {
  return byColorBB[c] & (byTypeBB[pt1] | byTypeBB[pt2]);
}

inline Bitboard Position::major_pieces(Color c) const {
  return byColorBB[c] & (byTypeBB[QUEEN] | byTypeBB[AIWOK] | byTypeBB[ARCHBISHOP] | byTypeBB[CHANCELLOR] | byTypeBB[AMAZON]);
}

inline int Position::count(Color c, PieceType pt) const {
  return pieceCount[make_piece(c, pt)];
}

template<PieceType Pt> inline int Position::count(Color c) const {
  return pieceCount[make_piece(c, Pt)];
}

template<PieceType Pt> inline int Position::count() const {
  return pieceCount[make_piece(WHITE, Pt)] + pieceCount[make_piece(BLACK, Pt)];
}

template<PieceType Pt> inline const Square* Position::squares(Color c) const {
  return pieceList[make_piece(c, Pt)];
}

inline const Square* Position::squares(Color c, PieceType pt) const {
  return pieceList[make_piece(c, pt)];
}

template<PieceType Pt> inline Square Position::square(Color c) const {
  assert(pieceCount[make_piece(c, Pt)] == 1);
  return pieceList[make_piece(c, Pt)][0];
}

inline Square Position::ep_square() const {
  return st->epSquare;
}

inline Bitboard Position::gates(Color c) const {
  assert(var != nullptr);
  return st->gatesBB[c];
}

inline bool Position::is_on_semiopen_file(Color c, Square s) const {
  return !(pieces(c, PAWN, SHOGI_PAWN) & file_bb(s));
}

inline bool Position::can_castle(CastlingRights cr) const {
  return st->castlingRights & cr;
}

inline int Position::castling_rights(Color c) const {
  return st->castlingRights & (c == WHITE ? WHITE_CASTLING : BLACK_CASTLING);
}

inline bool Position::castling_impeded(CastlingRights cr) const {
  assert(cr == WHITE_OO || cr == WHITE_OOO || cr == BLACK_OO || cr == BLACK_OOO);

  return byTypeBB[ALL_PIECES] & castlingPath[cr];
}

inline Square Position::castling_rook_square(CastlingRights cr) const {
  assert(cr == WHITE_OO || cr == WHITE_OOO || cr == BLACK_OO || cr == BLACK_OOO);

  return castlingRookSquare[cr];
}

template<PieceType Pt>
inline Bitboard Position::attacks_from(Square s, Color c) const {
  return attacks_bb(c, Pt == KING ? king_type() : Pt, s, byTypeBB[ALL_PIECES]) & board_bb(c, Pt);
}

inline Bitboard Position::attacks_from(Color c, PieceType pt, Square s) const {
  return attacks_bb(c, pt == KING ? king_type() : pt, s, byTypeBB[ALL_PIECES]) & board_bb(c, pt);
}

inline Bitboard Position::moves_from(Color c, PieceType pt, Square s) const {
  return moves_bb(c, pt == KING ? king_type() : pt, s, byTypeBB[ALL_PIECES]) & board_bb(c, pt);
}

inline Bitboard Position::attackers_to(Square s) const {
  return attackers_to(s, byTypeBB[ALL_PIECES]);
}

inline Bitboard Position::attackers_to(Square s, Color c) const {
  return attackers_to(s, byTypeBB[ALL_PIECES], c);
}

inline Bitboard Position::checkers() const {
  return st->checkersBB;
}

inline Bitboard Position::blockers_for_king(Color c) const {
  return st->blockersForKing[c];
}

inline Bitboard Position::check_squares(PieceType pt) const {
  return st->checkSquares[pt];
}

inline bool Position::is_discovery_check_on_king(Color c, Move m) const {
  return is_ok(from_sq(m)) && st->blockersForKing[c] & from_sq(m);
}

inline bool Position::pawn_passed(Color c, Square s) const {
  return !(pieces(~c, PAWN) & passed_pawn_span(c, s));
}

inline bool Position::advanced_pawn_push(Move m) const {
  return   type_of(moved_piece(m)) == PAWN
        && relative_rank(sideToMove, to_sq(m), max_rank()) > (max_rank() + 1) / 2;
}

inline int Position::pawns_on_same_color_squares(Color c, Square s) const {
  return popcount(pieces(c, PAWN) & ((DarkSquares & s) ? DarkSquares : ~DarkSquares));
}

inline Key Position::key() const {
  return st->key;
}

inline Key Position::pawn_key() const {
  return st->pawnKey;
}

inline Key Position::material_key() const {
  return st->materialKey;
}

inline Score Position::psq_score() const {
  return psq;
}

inline Value Position::non_pawn_material(Color c) const {
  return st->nonPawnMaterial[c];
}

inline Value Position::non_pawn_material() const {
  return st->nonPawnMaterial[WHITE] + st->nonPawnMaterial[BLACK];
}

inline int Position::game_ply() const {
  return gamePly;
}

inline int Position::rule50_count() const {
  return st->rule50;
}

inline bool Position::opposite_bishops() const {
  return   pieceCount[make_piece(WHITE, BISHOP)] == 1
        && pieceCount[make_piece(BLACK, BISHOP)] == 1
        && opposite_colors(square<BISHOP>(WHITE), square<BISHOP>(BLACK));
}

inline bool Position::is_promoted(Square s) const {
  return promotedPieces & s;
}

inline bool Position::is_chess960() const {
  return chess960;
}

inline bool Position::capture_or_promotion(Move m) const {
  assert(is_ok(m));
  return type_of(m) == PROMOTION || type_of(m) == ENPASSANT || (type_of(m) != CASTLING && !empty(to_sq(m)));
}

inline bool Position::capture(Move m) const {
  assert(is_ok(m));
  // Castling is encoded as "king captures rook"
  return (!empty(to_sq(m)) && type_of(m) != CASTLING) || type_of(m) == ENPASSANT;
}

inline Piece Position::captured_piece() const {
  return st->capturedPiece;
}

inline Thread* Position::this_thread() const {
  return thisThread;
}

inline void Position::put_piece(Piece pc, Square s) {

  board[s] = pc;
  byTypeBB[ALL_PIECES] |= s;
  byTypeBB[type_of(pc)] |= s;
  byColorBB[color_of(pc)] |= s;
  index[s] = pieceCount[pc]++;
  pieceList[pc][index[s]] = s;
  pieceCount[make_piece(color_of(pc), ALL_PIECES)]++;
  psq += PSQT::psq[pc][s];
}

inline void Position::remove_piece(Piece pc, Square s) {

  // WARNING: This is not a reversible operation. If we remove a piece in
  // do_move() and then replace it in undo_move() we will put it at the end of
  // the list and not in its original place, it means index[] and pieceList[]
  // are not invariant to a do_move() + undo_move() sequence.
  byTypeBB[ALL_PIECES] ^= s;
  byTypeBB[type_of(pc)] ^= s;
  byColorBB[color_of(pc)] ^= s;
  /* board[s] = NO_PIECE;  Not needed, overwritten by the capturing one */
  Square lastSquare = pieceList[pc][--pieceCount[pc]];
  index[lastSquare] = index[s];
  pieceList[pc][index[lastSquare]] = lastSquare;
  pieceList[pc][pieceCount[pc]] = SQ_NONE;
  pieceCount[make_piece(color_of(pc), ALL_PIECES)]--;
  psq -= PSQT::psq[pc][s];
}

inline void Position::move_piece(Piece pc, Square from, Square to) {

  // index[from] is not updated and becomes stale. This works as long as index[]
  // is accessed just by known occupied squares.
  Bitboard fromTo = square_bb(from) ^ to; // from == to needs to cancel out
  byTypeBB[ALL_PIECES] ^= fromTo;
  byTypeBB[type_of(pc)] ^= fromTo;
  byColorBB[color_of(pc)] ^= fromTo;
  board[from] = NO_PIECE;
  board[to] = pc;
  index[to] = index[from];
  pieceList[pc][index[to]] = to;
  psq += PSQT::psq[pc][to] - PSQT::psq[pc][from];
}

inline void Position::do_move(Move m, StateInfo& newSt) {
  do_move(m, newSt, gives_check(m));
}

inline int Position::count_in_hand(Color c, PieceType pt) const {
  return pieceCountInHand[c][pt];
}

inline void Position::add_to_hand(Piece pc) {
  pieceCountInHand[color_of(pc)][type_of(pc)]++;
  pieceCountInHand[color_of(pc)][ALL_PIECES]++;
  psq += PSQT::psq[pc][SQ_NONE];
}

inline void Position::remove_from_hand(Piece pc) {
  pieceCountInHand[color_of(pc)][type_of(pc)]--;
  pieceCountInHand[color_of(pc)][ALL_PIECES]--;
  psq -= PSQT::psq[pc][SQ_NONE];
}

inline void Position::drop_piece(Piece pc_hand, Piece pc_drop, Square s) {
  assert(pieceCountInHand[color_of(pc_hand)][type_of(pc_hand)]);
  put_piece(pc_drop, s);
  remove_from_hand(pc_hand);
}

inline void Position::undrop_piece(Piece pc_hand, Piece pc_drop, Square s) {
  remove_piece(pc_drop, s);
  board[s] = NO_PIECE;
  add_to_hand(pc_hand);
  assert(pieceCountInHand[color_of(pc_hand)][type_of(pc_hand)]);
}

#endif // #ifndef POSITION_H_INCLUDED<|MERGE_RESOLUTION|>--- conflicted
+++ resolved
@@ -60,12 +60,9 @@
   Bitboard   blockersForKing[COLOR_NB];
   Bitboard   pinners[COLOR_NB];
   Bitboard   checkSquares[PIECE_TYPE_NB];
-<<<<<<< HEAD
   bool       capturedpromoted;
   bool       shak;
-=======
   int        repetition;
->>>>>>> 446a3c25
 };
 
 /// A list to keep track of the position states along the setup moves (from the
