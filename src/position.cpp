--- conflicted
+++ resolved
@@ -661,7 +661,6 @@
       return blockers;
 
   // Snipers are sliders that attack 's' when a piece and other snipers are removed
-<<<<<<< HEAD
   Bitboard snipers = 0;
 
   for (PieceType pt : piece_types())
@@ -670,12 +669,7 @@
       if (b)
           snipers |= b & ~attacks_from(~c, pt, s);
   }
-  Bitboard occupancy = pieces() & ~snipers;
-=======
-  Bitboard snipers = (  (PseudoAttacks[  ROOK][s] & pieces(QUEEN, ROOK))
-                      | (PseudoAttacks[BISHOP][s] & pieces(QUEEN, BISHOP))) & sliders;
   Bitboard occupancy = pieces() ^ snipers;
->>>>>>> d39bc2ef
 
   while (snipers)
   {
